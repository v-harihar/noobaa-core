--- conflicted
+++ resolved
@@ -114,18 +114,7 @@
             // filter only the available chunks to be used for dedup
             _.each(existing_chunks, function(chunk) {
                 chunk.all_blocks = blocks_by_chunk_id[chunk._id];
-<<<<<<< HEAD
                 chunk.chunk_status = policy_allocation.analyze_chunk_status(chunk, chunk.all_blocks);
-            });
-            remove_parts = _.remove(existing_parts, function(existing_part) {
-                var chunk = existing_part.chunk;
-                if (!chunk) {
-                    return true; // remove it
-                }
-                chunk.all_blocks = blocks_by_chunk_id[chunk._id];
-                chunk.chunk_status = policy_allocation.analyze_chunk_status(chunk, chunk.all_blocks);
-=======
-                chunk.chunk_status = object_utils.analyze_chunk_status(chunk, chunk.all_blocks);
                 var prev = digest_to_chunk[chunk.digest_b64];
                 if (prev) {
                     dbg.log1('allocate_object_parts: already found chunk for digest', prev, chunk);
@@ -134,7 +123,6 @@
                 } else {
                     digest_to_chunk[chunk.digest_b64] = chunk;
                 }
->>>>>>> 8ca3a45a
             });
 
             return P.map(parts, function(part, i) {
