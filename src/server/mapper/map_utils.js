'use strict';

var _ = require('lodash');
var P = require('../../util/promise');
var db = require('../db');
// var js_utils = require('../../util/js_utils');
var config = require('../../../config.js');
var dbg = require('../../util/debug_module')(__filename);
var system_store = require('../stores/system_store');
var nodes_store = require('../stores/nodes_store');

module.exports = {
    get_chunk_status: get_chunk_status,
    set_chunk_frags_from_blocks: set_chunk_frags_from_blocks,
    get_missing_frags_in_chunk: get_missing_frags_in_chunk,
    is_block_good: is_block_good,
    is_block_accessible: is_block_accessible,
    is_chunk_good: is_chunk_good,
    is_chunk_accessible: is_chunk_accessible,
    get_part_info: get_part_info,
    get_chunk_info: get_chunk_info,
    get_frag_info: get_frag_info,
    get_block_info: get_block_info,
    get_block_md: get_block_md,
    get_frag_key: get_frag_key,
    sanitize_object_range: sanitize_object_range,
    find_consecutive_parts: find_consecutive_parts,
    block_access_sort: block_access_sort,
    analyze_special_chunks: analyze_special_chunks,
};

const EMPTY_CONST_ARRAY = Object.freeze([]);
const SPECIAL_CHUNK_CONTENT_TYPES = ['video/mp4', 'video/webm'];
const SPECIAL_CHUNK_REPLICA_MULTIPLIER = 2;

function analyze_special_chunks(chunks, parts, objects) {
    _.forEach(chunks, chunk => {
        chunk.is_special = false;
        var tmp_parts = _.filter(parts, part => String(part.chunk) === String(chunk._id));
        var tmp_objects = _.filter(objects, obj => _.find(tmp_parts, part => String(part.obj) === String(obj._id)));
        _.forEach(tmp_objects, obj => {
            if(_.includes(SPECIAL_CHUNK_CONTENT_TYPES, obj.content_type)) {
                let obj_parts = _.filter(tmp_parts, part => String(part.obj) === String(obj._id));
                _.forEach(obj_parts, part => {
                    if(part.start === 0 || part.end === obj.size) {
                        chunk.is_special = true;
                    }
                });
            }
        });
    });
}

function get_chunk_status(chunk, tiering, ignore_cloud_pools) {
    // TODO handle multi-tiering
    if (tiering.tiers.length !== 1) {
        throw new Error('analyze_chunk: ' +
            'tiering policy must have exactly one tier and not ' +
            tiering.tiers.length);
    }
    const tier = tiering.tiers[0].tier;
<<<<<<< HEAD
    const tier_pools_by_id = _.keyBy(tier.pools, '_id');
    var replicas = chunk.is_special? tier.replicas * SPECIAL_CHUNK_REPLICA_MULTIPLIER : tier.replicas;
=======
    // when allocating blocks for upload we want to ignore cloud_pools
    // so the client is not blocked until all blocks are uploded to the cloud.
    // on build_chunks flow we will not ignore cloud pools.
    const participating_pools = ignore_cloud_pools ?
        _.filter(tier.pools, pool => _.isUndefined(pool.cloud_pool_info)) :
        tier.pools;
    const tier_pools_by_id = _.keyBy(participating_pools, '_id');
    const replicas = tier.replicas;
>>>>>>> 8cfd5e23
    const now = Date.now();

    let missing_frags = get_missing_frags_in_chunk(chunk, tier);
    if (missing_frags && missing_frags.length) {
        console.error('get_chunk_status: missing fragments', chunk, missing_frags);
        throw new Error('get_chunk_status: missing fragments');
    }

    let allocations = [];
    let deletions = [];
    let chunk_accessible = true;

    function check_blocks_group(blocks, alloc) {
        let required_replicas = replicas;
        if (alloc.pools[0].cloud_pool_info) {
            // for cloud_pools we only need one replica
            required_replicas = 1;
        }
        let num_good = 0;
        let num_accessible = 0;
        _.each(blocks, block => {
            if (is_block_accessible(block, now)) {
                num_accessible += 1;
            }
            if (num_good < required_replicas &&
                is_block_good(block, now, tier_pools_by_id)) {
                num_good += 1;
            } else {
                deletions.push(block);
            }
        });
        if (alloc) {
            let num_missing = Math.max(0, required_replicas - num_good);
            _.times(num_missing, () => allocations.push(_.clone(alloc)));
        }
        return num_accessible;
    }

    _.each(chunk.frags, f => {

        dbg.log1('get_chunk_status:', 'chunk', chunk, 'fragment', f);

        let blocks = f.blocks || EMPTY_CONST_ARRAY;
        let num_accessible = 0;

        if (tier.data_placement === 'MIRROR') {
            let blocks_by_pool = _.groupBy(blocks, block => block.node.pool);
            _.each(participating_pools, pool => {
                num_accessible += check_blocks_group(blocks_by_pool[pool._id], {
                    pools: [pool],
                    fragment: f
                });
                delete blocks_by_pool[pool._id];
            });
            _.each(blocks_by_pool, blocks => check_blocks_group(blocks, null));

        } else { // SPREAD
            let pools_partitions = _.partition(participating_pools, pool => _.isUndefined(pool.cloud_pool_info));
            num_accessible += check_blocks_group(blocks, {
                pools: pools_partitions[0], // only spread data on regular pools, and not cloud_pools
                fragment: f
            });
            if (pools_partitions[1].length > 0) {
                let blocks_by_pool = _.groupBy(blocks, block => block.node.pool);
                //now mirror to cloud_pools:
                _.each(pools_partitions[1], cloud_pool => {
                    num_accessible += check_blocks_group(blocks_by_pool[cloud_pool._id], {
                        pools: [cloud_pool],
                        fragment: f
                    });
                });
            }
        }

        if (!num_accessible) {
            chunk_accessible = false;
        }
    });

    return {
        allocations: allocations,
        deletions: deletions,
        accessible: chunk_accessible,
    };
}

function set_chunk_frags_from_blocks(chunk, blocks) {
    let blocks_by_frag_key = _.groupBy(blocks, get_frag_key);
    chunk.frags = _.map(blocks_by_frag_key, blocks => {
        let f = _.pick(blocks[0],
            'layer',
            'layer_n',
            'frag',
            'size',
            'digest_type',
            'digest_b64');
        // sorting the blocks to have most available node on front
        // TODO add load balancing (maybe random the order of good blocks)
        // TODO need stable sorting here for parallel decision making...
        blocks.sort(block_access_sort);
        f.blocks = blocks;
        return f;
    });
}

function get_missing_frags_in_chunk(chunk, tier) {
    let missing_frags;
    let fragments_by_frag_key = _.keyBy(chunk.frags, get_frag_key);
    // TODO handle parity fragments
    _.times(tier.data_fragments, frag => {
        let f = {
            layer: 'D',
            frag: frag,
        };
        let frag_key = get_frag_key(f);
        if (!fragments_by_frag_key[frag_key]) {
            missing_frags = missing_frags || [];
            missing_frags.push(f);
        }
    });
    return missing_frags;
}

function is_block_good(block, now, tier_pools_by_id) {
    if (!is_block_accessible(block, now)) {
        return false;
    }
    // detect nodes that do not belong to the tier pools
    // to be deleted once they are not needed as source
    if (!tier_pools_by_id[block.node.pool]) {
        return false;
    }
    // detect nodes that are full in terms of free space policy
    // to be deleted once they are not needed as source
    if (block.node.storage.free <= config.NODES_FREE_SPACE_RESERVE) {
        return false;
    }
    return true;
}

function is_block_accessible(block, now) {
    var since_hb = now - block.node.heartbeat.getTime();
    if (since_hb > config.SHORT_GONE_THRESHOLD ||
        since_hb > config.LONG_GONE_THRESHOLD) {
        return false;
    }
    if (block.node.srvmode &&
        block.node.srvmode !== 'decommissioning') {
        return false;
    }
    return true;
}

function is_chunk_good(chunk, tiering) {
    let status = get_chunk_status(chunk, tiering);
    return status.accessible && !status.allocations.length;
}

function is_chunk_accessible(chunk, tiering) {
    let status = get_chunk_status(chunk, tiering);
    return status.accessible;
}


function get_part_info(part, adminfo) {
    let p = _.pick(part,
        'start',
        'end',
        'part_sequence_number',
        'upload_part_number',
        'chunk_offset');
    p.chunk = get_chunk_info(part.chunk, adminfo);
    return p;
}

function get_chunk_info(chunk, adminfo) {
    let c = _.pick(chunk,
        'size',
        'digest_type',
        'digest_b64',
        'compress_type',
        'compress_size',
        'cipher_type',
        'cipher_key_b64',
        'cipher_iv_b64',
        'cipher_auth_tag_b64',
        'data_frags',
        'lrc_frags');
    c.frags = _.map(chunk.frags, f => get_frag_info(f, adminfo));
    if (adminfo) {
        c.adminfo = {};
        let bucket = system_store.data.get_by_id(chunk.bucket);
        let status = get_chunk_status(chunk, bucket.tiering);
        if (!status.accessible) {
            c.adminfo.health = 'unavailable';
        } else if (status.allocations.length) {
            c.adminfo.health = 'building';
        } else {
            c.adminfo.health = 'available';
        }
    }
    return c;
}


function get_frag_info(fragment, adminfo) {
    let f = _.pick(fragment,
        'layer',
        'layer_n',
        'frag',
        'size',
        'digest_type',
        'digest_b64');
    f.blocks = _.map(fragment.blocks, block => get_block_info(block, adminfo));
    return f;
}


function get_block_info(block, adminfo) {
    var ret = {
        block_md: get_block_md(block),
    };
    var node = block.node;
    if (adminfo) {
        var pool = system_store.data.get_by_id(node.pool);
        ret.adminfo = {
            pool_name: pool.name,
            node_name: node.name,
            node_ip: node.ip,
            online: nodes_store.is_online_node(node),
        };
        if (node.srvmode) {
            ret.adminfo.srvmode = node.srvmode;
        }
    }
    return ret;
}

function get_block_md(block) {
    var b = _.pick(block, 'size', 'digest_type', 'digest_b64');
    b.id = block._id.toString();
    b.address = block.node.rpc_address;
    b.node = block.node._id.toString();
    return b;
}

function get_frag_key(f) {
    return f.layer + '-' + f.frag;
}

// sanitizing start & end: we want them to be integers, positive, up to obj.size.
function sanitize_object_range(obj, start, end) {
    if (typeof(start) === 'undefined') {
        start = 0;
    }
    // truncate end to the actual object size
    if (typeof(end) !== 'number' || end > obj.size) {
        end = obj.size;
    }
    // force integers
    start = Math.floor(start);
    end = Math.floor(end);
    // force positive
    if (start < 0) {
        start = 0;
    }
    // quick check for empty range
    if (end <= start) {
        return;
    }
    return {
        start: start,
        end: end,
    };
}

function find_consecutive_parts(obj, parts) {
    var start = parts[0].start;
    var end = parts[parts.length - 1].end;
    var upload_part_number = parts[0].upload_part_number;
    var pos = start;
    _.each(parts, function(part) {
        if (pos !== part.start) {
            throw new Error('expected parts to be consecutive');
        }
        if (upload_part_number !== part.upload_part_number) {
            throw new Error('expected parts to have same upload_part_number');
        }
        pos = part.end;
    });
    return P.when(db.ObjectPart.collection.find({
        system: obj.system,
        obj: obj._id,
        upload_part_number: upload_part_number,
        start: {
            // since end is not indexed we query start with both
            // low and high constraint, which allows the index to reduce scan
            $gte: start,
            $lte: end
        },
        end: {
            $lte: end
        },
        deleted: null
    }, {
        sort: 'start'
    }).toArray()).then(function(res) {
        console.log('find_consecutive_parts:', res, 'start', start, 'end', end);
        return res;
    });
}


/**
 * sorting function for sorting blocks with most recent heartbeat first
 */
function block_access_sort(block1, block2) {
    if (block1.node.srvmode) {
        return 1;
    }
    if (block2.node.srvmode) {
        return -1;
    }
    return block2.node.heartbeat.getTime() - block1.node.heartbeat.getTime();
}<|MERGE_RESOLUTION|>--- conflicted
+++ resolved
@@ -59,10 +59,6 @@
             tiering.tiers.length);
     }
     const tier = tiering.tiers[0].tier;
-<<<<<<< HEAD
-    const tier_pools_by_id = _.keyBy(tier.pools, '_id');
-    var replicas = chunk.is_special? tier.replicas * SPECIAL_CHUNK_REPLICA_MULTIPLIER : tier.replicas;
-=======
     // when allocating blocks for upload we want to ignore cloud_pools
     // so the client is not blocked until all blocks are uploded to the cloud.
     // on build_chunks flow we will not ignore cloud pools.
@@ -70,8 +66,7 @@
         _.filter(tier.pools, pool => _.isUndefined(pool.cloud_pool_info)) :
         tier.pools;
     const tier_pools_by_id = _.keyBy(participating_pools, '_id');
-    const replicas = tier.replicas;
->>>>>>> 8cfd5e23
+    var replicas = chunk.is_special? tier.replicas * SPECIAL_CHUNK_REPLICA_MULTIPLIER : tier.replicas;
     const now = Date.now();
 
     let missing_frags = get_missing_frags_in_chunk(chunk, tier);
