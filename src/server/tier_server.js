--- conflicted
+++ resolved
@@ -270,13 +270,8 @@
         var tier_info = get_tier_info(tier_and_order.tier, nodes_aggregate_pool);
         tiers_storage.push(tier_info.storage);
         return {
-<<<<<<< HEAD
-            order: t.order,
-            tier: t.tier.name
-=======
             order: tier_and_order.order,
-            tier: tier_info
->>>>>>> b51238a5
+            tier: tier_and_order.tier.name
         };
     });
     info.storage = size_utils.reduce_storage(size_utils.reduce_sum, tiers_storage, 1, 1);
