--- conflicted
+++ resolved
@@ -72,11 +72,7 @@
         event: 'bucket.create',
         level: 'info',
         system: req.system._id,
-<<<<<<< HEAD
         actor: req.account && req.account._id,
-=======
-        actor: req.account ? req.account._id : undefined,
->>>>>>> 2f8f4fe5
         bucket: bucket._id,
     });
     return system_store.make_changes({
@@ -167,7 +163,6 @@
         actor: req.account && req.account._id,
         bucket: bucket._id,
     });
-<<<<<<< HEAD
     return P.when(db.ObjectMD.aggregate_objects({
             system: req.system._id,
             bucket: bucket._id,
@@ -178,11 +173,6 @@
             var objects_aggregate_bucket = objects_aggregate[bucket._id] || {};
             if (objects_aggregate_bucket.count) {
                 throw req.rpc_error('NOT_EMPTY', 'bucket not empty');
-=======
-    return system_store.make_changes({
-            remove: {
-                buckets: [bucket._id]
->>>>>>> 2f8f4fe5
             }
             return system_store.make_changes({
                 remove: {
@@ -190,7 +180,6 @@
                 }
             });
         })
-<<<<<<< HEAD
         .then(() => server_rpc.bg_client.cloud_sync.refresh_policy({
             sysid: req.system._id.toString(),
             bucketid: bucket._id.toString(),
@@ -199,15 +188,6 @@
         }, {
             auth_token: req.auth_token
         }))
-=======
-        .then(function() {
-            return P.when(bg_worker.cloud_sync.refresh_policy({
-                sysid: req.system._id.toString(),
-                bucketid: bucket._id.toString(),
-                force_stop: true,
-            }));
-        })
->>>>>>> 2f8f4fe5
         .return();
 }
 
@@ -253,11 +233,7 @@
                     endpoint: bucket.cloud_sync.endpoint,
                     access_keys: [bucket.cloud_sync.access_keys],
                     schedule: bucket.cloud_sync.schedule_min,
-<<<<<<< HEAD
-                    last_sync: bucket.cloud_sync.last_sync.getTime(),
-=======
                     last_sync: (new Date(bucket.cloud_sync.last_sync)).getTime(),
->>>>>>> 2f8f4fe5
                     paused: bucket.cloud_sync.paused,
                     c2n_enabled: bucket.cloud_sync.c2n_enabled,
                     n2c_enabled: bucket.cloud_sync.n2c_enabled,
