/**
 *
 * STATS_AGGREGATOR
 *
 */
'use strict';

const _ = require('lodash');
const request = require('request');
const P = require('../../util/promise');
const dbg = require('../../util/debug_module')(__filename);
const config = require('../../../config.js');
const Histogram = require('../../util/histogram');
const nodes_client = require('../node_services/nodes_client');
const system_store = require('../system_services/system_store').get_instance();
const system_server = require('../system_services/system_server');
const object_server = require('../object_services/object_server');
const bucket_server = require('../system_services/bucket_server');
const auth_server = require('../common_services/auth_server');
const server_rpc = require('../server_rpc');

const ops_aggregation = {};
const SCALE_BYTES_TO_GB = 1024 * 1024 * 1024;
const SCALE_BYTES_TO_MB = 1024 * 1024;
const SCALE_SEC_TO_DAYS = 60 * 60 * 24;

var successfuly_sent = 0;
var failed_sent = 0;

/*
 * Stats Collction API
 */
const SYSTEM_STATS_DEFAULTS = {
    clusterid: '',
    version: '',
    agent_version: '',
    count: 0,
    systems: [],
};

const SINGLE_SYS_DEFAULTS = {
    tiers: 0,
    buckets: 0,
    chunks: 0,
    objects: 0,
    roles: 0,
    allocated_space: 0,
    used_space: 0,
    total_space: 0,
    owner: '',
    associated_nodes: {
        on: 0,
        off: 0,
    },
};

//Collect systems related stats and usage
function get_systems_stats(req) {
    var sys_stats = _.cloneDeep(SYSTEM_STATS_DEFAULTS);
    sys_stats.version = process.env.CURRENT_VERSION || 'Unknown';
    sys_stats.agent_version = process.env.AGENT_VERSION || 'Unknown';
    sys_stats.count = system_store.data.systems.length;
    var cluster = system_store.data.clusters[0];
    if (cluster && cluster.cluster_id) {
        sys_stats.clusterid = cluster.cluster_id;
    }
    return P.all(_.map(system_store.data.systems, system => {
            let new_req = _.defaults({
                system: system
            }, req);
            return system_server.read_system(new_req)
                .then(res => _.defaults({
                    roles: res.roles.length,
                    tiers: res.tiers.length,
                    buckets: res.buckets.length,
                    objects: res.objects,
                    allocated_space: res.storage.alloc,
                    used_space: res.storage.used,
                    total_space: res.storage.total,
                    associated_nodes: {
                        on: res.nodes.online,
                        off: res.nodes.count - res.nodes.online,
                    },
                    owner: res.owner.email,
                }, SINGLE_SYS_DEFAULTS));
        }))
        .then(systems => {
            sys_stats.systems = systems;
            return sys_stats;
        })
        .catch(err => {
            dbg.warn('Error in collecting systems stats,',
                'skipping current sampling point', err.stack || err);
            throw err;
        });
}

var NODES_STATS_DEFAULTS = {
    count: 0,
    os: {
        win: 0,
        osx: 0,
        linux: 0,
        other: 0,
    },
};

const SYNC_STATS_DEFAULTS = {
    bucket_count: 0,
    sync_count: 0,
    sync_type: {
        bi_directional: 0,
        n2c: 0,
        c2n: 0,
        additions_only: 0,
        additions_and_deletions: 0,
    },
    sync_target: {
        amazon: 0,
        other: 0,
    },
};

const CLOUD_POOL_STATS_DEFAULTS = {
    pool_count: 0,
    cloud_pool_count: 0,
    cloud_pool_target: {
        amazon: 0,
        other: 0,
    },
};

//Collect nodes related stats and usage
function get_nodes_stats(req) {
    var nodes_stats = _.cloneDeep(NODES_STATS_DEFAULTS);
    var nodes_histo = get_empty_nodes_histo();
    //Per each system fill out the needed info
    return P.all(_.map(system_store.data.systems,
            system => nodes_client.instance().list_nodes_by_system(system._id)))
        .then(results => {
            for (const system_nodes of results) {
                for (const node of system_nodes.nodes) {
                    nodes_stats.count++;
                    nodes_histo.histo_allocation.add_value(
                        node.storage.alloc / SCALE_BYTES_TO_GB);
                    nodes_histo.histo_usage.add_value(
                        node.storage.used / SCALE_BYTES_TO_GB);
                    nodes_histo.histo_free.add_value(
                        node.storage.free / SCALE_BYTES_TO_GB);
                    nodes_histo.histo_uptime.add_value(
                        node.os_info.uptime / SCALE_SEC_TO_DAYS);
                    if (node.os_info.ostype === 'Darwin') {
                        nodes_stats.os.osx++;
                    } else if (node.os_info.ostype === 'Windows_NT') {
                        nodes_stats.os.win++;
                    } else if (node.os_info.ostype === 'Linux') {
                        nodes_stats.os.linux++;
                    } else {
                        nodes_stats.os.other++;
                    }
                }
            }
            nodes_stats.histograms = _.mapValues(nodes_histo,
                histo => histo.get_object_data(false));
            return nodes_stats;
        })
        .catch(err => {
            dbg.warn('Error in collecting nodes stats,',
                'skipping current sampling point', err.stack || err);
            throw err;
        });
}

function get_ops_stats(req) {
    return _.mapValues(ops_aggregation, val => val.get_string_data());
}

function get_bucket_sizes_stats(req) {
    return P.all(_.map(system_store.data.buckets,
            bucket => {
                let new_req = req;
                new_req.rpc_params.bucket = bucket.name;
                return object_server.list_objects(new_req);
            }
        ))
        .then(bucket_arr => {
            let histo_arr = [];
            _.each(bucket_arr, bucket_res => {
                let objects_histo = get_empty_objects_histo();
                _.forEach(bucket_res.objects, obj =>
                    objects_histo.histo_size.add_value(obj.info.size / SCALE_BYTES_TO_MB));
                histo_arr.push(_.mapValues(objects_histo, histo => histo.get_object_data(false)));
            });
            return histo_arr;
        });
}

function get_pool_stats(req) {
    return P.resolve()
        .then(() => nodes_client.instance().aggregate_nodes_by_pool())
        .then(nodes_aggregate_pool => _.map(system_store.data.pools,
            pool => _.get(nodes_aggregate_pool, [
                'groups', String(pool._id), 'nodes', 'count'
            ], 0)));
}

function get_cloud_sync_stats(req) {
    var sync_stats = _.cloneDeep(SYNC_STATS_DEFAULTS);
    var sync_histo = get_empty_sync_histo();
    //Per each system fill out the needed info
    return P.all(_.map(system_store.data.systems,
            system => {
                let new_req = _.defaults({
                    system: system
                }, req);
                return bucket_server.get_all_cloud_sync(new_req);
            }
        ))
        .then(results => {
            for (var isys = 0; isys < results.length; ++isys) {
                for (var ipolicy = 0; ipolicy < results[isys].length; ++ipolicy) {
                    let cloud_sync = results[isys][ipolicy];
                    sync_stats.bucket_count++;
                    if (Object.getOwnPropertyNames(cloud_sync).length) {
                        sync_stats.sync_count++;
                        if (cloud_sync.policy.additions_only) {
                            sync_stats.sync_type.additions_only++;
                        } else {
                            sync_stats.sync_type.additions_and_deletions++;
                        }

                        if (cloud_sync.policy.n2c_enabled && cloud_sync.policy.c2n_enabled) {
                            sync_stats.sync_type.bi_directional++;
                        } else if (cloud_sync.policy.n2c_enabled) {
                            sync_stats.sync_type.n2c++;
                        } else if (cloud_sync.policy.c2n_enabled) {
                            sync_stats.sync_type.c2n++;
                        }

                        if (cloud_sync.endpoint) {
                            if (cloud_sync.endpoint.indexOf('amazonaws.com') > -1) {
                                sync_stats.sync_target.amazon++;
                            } else {
                                sync_stats.sync_target.other++;
                            }
                        }
                        sync_histo.histo_schedule.add_value(cloud_sync.policy.schedule_min);
                    }
                }
            }
            sync_stats.histograms = _.mapValues(sync_histo, histo => histo.get_object_data(false));
            return sync_stats;
        })
        .catch(err => {
            dbg.warn('Error in collecting sync stats,',
                'skipping current sampling point', err.stack || err);
            throw err;
        });
}

function get_object_usage_stats(req) {
    let new_req = req;
    new_req.rpc_params.from_time = req.system.last_stats_report;
    return object_server.read_s3_usage_report(new_req)
        .then(res => {
            return _.map(res.reports, report => ({
                system: String(report.system),
                time: report.time,
                s3_usage_info: report.s3_usage_info
            }));
        })
        .catch(err => {
            dbg.warn('Error in collecting object usage stats,',
                'skipping current sampling point', err.stack || err);
            throw err;
        });
}

function get_cloud_pool_stats(req) {
    var cloud_pool_stats = _.cloneDeep(CLOUD_POOL_STATS_DEFAULTS);
    //Per each system fill out the needed info
    _.forEach(system_store.data.pools, pool => {
        cloud_pool_stats.pool_count++;
        if (pool.cloud_pool_info) {
            cloud_pool_stats.cloud_pool_count++;
            if (pool.cloud_pool_info.endpoint) {
                if (pool.cloud_pool_info.endpoint.indexOf('amazonaws.com') > -1) {
                    cloud_pool_stats.cloud_pool_target.amazon++;
                } else {
                    cloud_pool_stats.cloud_pool_target.other++;
                }
            }
        }
    });

    return cloud_pool_stats;
}

function get_tier_stats(req) {
    return _.map(system_store.data.tiers, tier => ({
        pools_num: tier.pools.length,
        data_placement: tier.data_placement,
    }));
}

//Collect operations related stats and usage
function get_all_stats(req) {
    //var self = this;
    var stats_payload = {
        systems_stats: null,
        nodes_stats: null,
        cloud_sync_stats: null,
        cloud_pool_stats: null,
        bucket_sizes_stats: null,
        ops_stats: null,
        pools_stats: null,
        tier_stats: null,
        object_usage_stats: null,
    };

    dbg.log2('SYSTEM_SERVER_STATS_AGGREGATOR:', 'BEGIN');
    return P.fcall(() => {
            dbg.log2('SYSTEM_SERVER_STATS_AGGREGATOR:', '  Collecting Systems');
            return get_systems_stats(req);
        })
        .then(systems_stats => {
            stats_payload.systems_stats = systems_stats;
            dbg.log2('SYSTEM_SERVER_STATS_AGGREGATOR:', '  Collecting Nodes');
            return get_nodes_stats(req);
        })
        .then(nodes_stats => {
            stats_payload.nodes_stats = nodes_stats;
            dbg.log2('SYSTEM_SERVER_STATS_AGGREGATOR:', '  Collecting Pools');
            return get_pool_stats(req);
        })
        .then(pools_stats => {
            stats_payload.pools_stats = pools_stats;
            dbg.log2('SYSTEM_SERVER_STATS_AGGREGATOR:', '  Collecting Cloud Pool');
            return get_cloud_pool_stats(req);
        })
        .then(cloud_pool_stats => {
            stats_payload.cloud_pool_stats = cloud_pool_stats;
            dbg.log2('SYSTEM_SERVER_STATS_AGGREGATOR:', '  Collecting Cloud Sync');
            return get_cloud_sync_stats(req);
        })
        .then(cloud_sync_stats => {
            stats_payload.cloud_sync_stats = cloud_sync_stats;
            dbg.log2('SYSTEM_SERVER_STATS_AGGREGATOR:', '  Collecting Bucket Sizes');
            return get_bucket_sizes_stats(req);
        })
        .then(bucket_sizes_stats => {
            stats_payload.bucket_sizes_stats = bucket_sizes_stats;
            dbg.log2('SYSTEM_SERVER_STATS_AGGREGATOR:', '  Collecting Object Usage');
            return get_object_usage_stats(req);
        })
        .then(object_usage_stats => {
            stats_payload.object_usage_stats = object_usage_stats;
            dbg.log2('SYSTEM_SERVER_STATS_AGGREGATOR:', '  Collecting Tiers');
            return get_tier_stats(req);
        })
        .then(tier_stats => {
            stats_payload.tier_stats = tier_stats;
            dbg.log2('SYSTEM_SERVER_STATS_AGGREGATOR:', '  Collecting Ops (STUB)'); //TODO
            return get_ops_stats(req);
        })
        .then(ops_stats => {
            stats_payload.ops_stats = ops_stats;
            dbg.log2('SYSTEM_SERVER_STATS_AGGREGATOR:', 'END');
            return stats_payload;
        })
        .catch(err => {
            dbg.warn('SYSTEM_SERVER_STATS_AGGREGATOR:', 'ERROR', err.stack);
            return {};
        });
}

/*
 * OPs stats collection
 */
function register_histogram(opname, master_label, structure) {
    if (typeof(opname) === 'undefined' || typeof(structure) === 'undefined') {
        dbg.log0('register_histogram called with opname', opname, 'structure', structure, 'skipping registration');
        return;
    }

    if (!ops_aggregation[opname]) {
        ops_aggregation[opname] = new Histogram(master_label, structure);
    }

    dbg.log2('register_histogram registered', opname, '-', master_label, 'with', structure);
}

function add_sample_point(opname, duration) {
    if (typeof(opname) === 'undefined' || typeof(duration) === 'undefined') {
        dbg.log0('add_sample_point called with opname', opname, 'duration', duration, 'skipping sampling point');
        return;
    }

    if (!ops_aggregation[opname]) {
        dbg.log0('add_sample_point called without histogram registered (', opname, '), skipping');
        return;
    }

    ops_aggregation[opname].add_value(duration);
}

function object_usage_scrubber(req) {
    let new_req = req;
    new_req.rpc_params.till_time = req.system.last_stats_report;
    return object_server.remove_s3_usage_reports(new_req)
        .then(() => {
            new_req.rpc_params.last_stats_report = Date.now();
            return system_server.set_last_stats_report_time(new_req);
        })
        .return();
}

//_.noop(send_stats_payload); // lint unused bypass

function send_stats_payload(payload) {
    var system = system_store.data.systems[0];
    var options = {
        url: config.PHONE_HOME_BASE_URL + '/phdata',
        method: 'POST',
        body: {
            time_stamp: new Date(),
            system: String(system._id),
            payload: payload
        },
        strictSSL: false, // means rejectUnauthorized: false
        json: true,
        gzip: true,
    };

    // TODO: Support Self Signed HTTPS Proxy
    // The problem is that we don't support self signed proxies, because somehow
    // The strictSSL value is only valid for the target and not for the Proxy
    // Check that once again sine it is a guess (did not investigate much)
    if (system.phone_home_proxy_address) {
        options.proxy = system.phone_home_proxy_address;
    }

    dbg.log0('Phone Home Sending Post Request To Server:', options);
    return P.fromCallback(callback => request(options, callback), {
            multiArgs: true
        })
        .spread(function(response, body) {
            dbg.log0('Phone Home Received Response From Server', body);
            return body;
        });
}


function get_empty_nodes_histo() {
    //TODO: Add histogram for limit, once implemented
    var empty_nodes_histo = {};
    empty_nodes_histo.histo_allocation = new Histogram('AllocationSizes(GB)', [{
        label: 'low',
        start_val: 0
    }, {
        label: 'med',
        start_val: 100
    }, {
        label: 'high',
        start_val: 500
    }]);

    empty_nodes_histo.histo_usage = new Histogram('UsedSpace(GB)', [{
        label: 'low',
        start_val: 0
    }, {
        label: 'med',
        start_val: 100
    }, {
        label: 'high',
        start_val: 500
    }]);

    empty_nodes_histo.histo_free = new Histogram('FreeSpace(GB)', [{
        label: 'low',
        start_val: 0
    }, {
        label: 'med',
        start_val: 100
    }, {
        label: 'high',
        start_val: 500
    }]);

    empty_nodes_histo.histo_uptime = new Histogram('Uptime(Days)', [{
        label: 'short',
        start_val: 0
    }, {
        label: 'mid',
        start_val: 14
    }, {
        label: 'long',
        start_val: 30
    }]);

    return empty_nodes_histo;
}

function get_empty_sync_histo() {
    //TODO: Add histogram for limit, once implemented
    var empty_sync_histo = {};
    empty_sync_histo.histo_schedule = new Histogram('SyncSchedule(Minutes)', [{
        label: 'low',
        start_val: 0
    }, {
        label: 'med',
        start_val: 60 // 1 Hour
    }, {
        label: 'high',
        start_val: 1440 // 1 Day
    }]);

    return empty_sync_histo;
}

function get_empty_objects_histo() {
    //TODO: Add histogram for limit, once implemented
    var empty_objects_histo = {};
    empty_objects_histo.histo_size = new Histogram('Size(MegaBytes)', [{
        label: '0 MegaBytes - 5 MegaBytes',
        start_val: 0
    }, {
        label: '5 MegaBytes - 100 MegaBytes',
        start_val: 5
    }, {
        label: '100 MegaBytes - 1 GigaBytes',
        start_val: 100
    }, {
        label: '1 GigaBytes - 100 GigaBytes',
        start_val: 1000
    }, {
        label: '100 GigaBytes - 1 TeraBytes',
        start_val: 100000
    }, {
        label: '1 TeraBytes - 10 TeraBytes',
        start_val: 1000000
    }, {
        label: '10 TeraBytes - What?!',
        start_val: 10000000
    }]);

    return empty_objects_histo;
}

function background_worker() {
    dbg.log('Central Statistics gathering enabled');
    //Run the system statistics gatheting
    return P.fcall(() => {
<<<<<<< HEAD
            if (!server_rpc.client.options.auth_token) {
                let system = system_store.data.systems[0];
                let auth_params = {
                    email: 'support@noobaa.com',
                    password: system_store.get_local_cluster_info().cluster_id,
                    system: system.name,
                };
                return server_rpc.client.create_auth_token(auth_params);
            }
            return;
=======
            let system = system_store.data.systems[0];
            let support_account = _.find(system_store.data.accounts, account => account.is_support);
            return server_rpc.client.stats.get_all_stats({}, {
                auth_token: auth_server.make_auth_token({
                    system_id: system._id,
                    role: 'admin',
                    account_id: support_account._id
                })
            });
>>>>>>> 6256d8a0
        })
        .then(payload => send_stats_payload(payload))
        .catch(err => {
            failed_sent++;
            if (failed_sent > 5) {
                successfuly_sent = 0;
                let updates = {
                    _id: system_store.data.systems[0]._id.toString()
                };
                updates.freemium_cap.phone_home_unable_comm = true;
                return system_store.make_changes({
                        update: {
                            systems: [updates]
                        }
                    })
                    .then(() => {
                        throw err;
                    });
            }
            throw err;
        })
        .then(() => {
            successfuly_sent++;
            failed_sent = 0;
            if (successfuly_sent > config.central_stats.send_time &&
                !system_store.data.systems[0].freemium_cap.phone_home_upgraded) {
                let updates = {
                    _id: system_store.data.systems[0]._id,
                    freemium_cap: system_store.data.systems[0].freemium_cap,
                };
                updates.freemium_cap.phone_home_upgraded = true;
                updates.freemium_cap.cap_terabytes =
                    system_store.data.systems[0].freemium_cap.cap_terabytes + 10;
                return system_store.make_changes({
                    update: {
                        systems: [updates]
                    }
                });
            }
        })
        .then(() => server_rpc.client.stats.object_usage_scrubber({}))
        .then(() => dbg.log('Phone Home data was sent successfuly'))
        .catch(err => {
            dbg.warn('Phone Home data send failed', err.stack || err);
            return;
        })
        .return();
}

// EXPORTS
//stats getters
exports.get_systems_stats = get_systems_stats;
exports.get_nodes_stats = get_nodes_stats;
exports.get_ops_stats = get_ops_stats;
exports.get_pool_stats = get_pool_stats;
exports.get_cloud_sync_stats = get_cloud_sync_stats;
exports.get_cloud_pool_stats = get_cloud_pool_stats;
exports.get_tier_stats = get_tier_stats;
exports.get_all_stats = get_all_stats;
exports.get_bucket_sizes_stats = get_bucket_sizes_stats;
exports.get_object_usage_stats = get_object_usage_stats;
//OP stats collection
exports.register_histogram = register_histogram;
exports.add_sample_point = add_sample_point;
exports.object_usage_scrubber = object_usage_scrubber;
exports.background_worker = background_worker;<|MERGE_RESOLUTION|>--- conflicted
+++ resolved
@@ -551,18 +551,6 @@
     dbg.log('Central Statistics gathering enabled');
     //Run the system statistics gatheting
     return P.fcall(() => {
-<<<<<<< HEAD
-            if (!server_rpc.client.options.auth_token) {
-                let system = system_store.data.systems[0];
-                let auth_params = {
-                    email: 'support@noobaa.com',
-                    password: system_store.get_local_cluster_info().cluster_id,
-                    system: system.name,
-                };
-                return server_rpc.client.create_auth_token(auth_params);
-            }
-            return;
-=======
             let system = system_store.data.systems[0];
             let support_account = _.find(system_store.data.accounts, account => account.is_support);
             return server_rpc.client.stats.get_all_stats({}, {
@@ -572,7 +560,6 @@
                     account_id: support_account._id
                 })
             });
->>>>>>> 6256d8a0
         })
         .then(payload => send_stats_payload(payload))
         .catch(err => {
