'use strict';
// load .env file before any other modules so that it will contain
// all the arguments even when the modules are loading.
console.log('loading .env file');
require('dotenv').load();

//If test mode, use Istanbul for coverage
for (var i = 0; i < process.argv.length; ++i) {
    if (process.argv[i] === '--TESTRUN') {
        process.env.TESTRUN = true;
    }
}
if (process.env.TESTRUN === 'true') {
    var ist = require('../test/framework/istanbul_coverage');
    ist.start_istanbul_coverage();
}

require('../util/panic');

// dump heap with kill -USR2 <pid>
require('heapdump');

var _ = require('lodash');
var P = require('../util/promise');
var path = require('path');
var http = require('http');
var https = require('https');
var express = require('express');
var express_favicon = require('serve-favicon');
var express_morgan_logger = require('morgan');
var express_body_parser = require('body-parser');
var express_cookie_parser = require('cookie-parser');
var express_cookie_session = require('cookie-session');
var express_method_override = require('method-override');
var express_compress = require('compression');
var util = require('util');
var config = require('../../config.js');
var dbg = require('../util/debug_module')(__filename);
var time_utils = require('../util/time_utils');
var pem = require('../util/pem');
var multer = require('multer');
var fs = require('fs');
var cluster = require('cluster');
var pkg = require('../../package.json');
var db = require('../server/db');
<<<<<<< HEAD
var mongo_client = require('./utils/mongo_client');

=======
var mongo_client = require('./stores/mongo_client');
var rootdir = path.join(__dirname, '..', '..');
var dev_mode = (process.env.DEV_MODE === 'true');
>>>>>>> ac95b87e


// Temporary removed - causes issues with upgrade.
var numCPUs = Math.ceil(require('os').cpus().length / 2);
if (cluster.isMaster && process.env.MD_CLUSTER_DISABLED !== 'true') {
    // Fork MD Servers
    for (var i = 0; i < numCPUs; i++) {
        console.warn('Spawning MD Server', i + 1);
        cluster.fork();
    }

    cluster.on('exit', function(worker, code, signal) {
        console.log('MD Server ' + worker.process.pid + ' died');
    });
    return;
}

dbg.set_process_name('WebServer');
db.mongoose_connect();
mongo_client.connect();

// create express app
var app = express();

// copied from s3rver. not sure why. but copy.
app.disable('x-powered-by');


////////////////
// MIDDLEWARE //
////////////////

// configure app middleware handlers in the order to use them

app.use(express_morgan_logger(dev_mode ? 'dev' : 'combined'));
app.use(function(req, res, next) {
    // HTTPS redirect:
    // since we want to provide secure and certified connections
    // for the entire application, so once a request for http arrives,
    // we redirect it to https.
    // it was suggested to use the req.secure flag to check that.
    // however our nodejs server is always http so the flag is false,
    // and on heroku only the router does ssl,
    // so we need to pull the heroku router headers to check.
    var fwd_proto = req.get('X-Forwarded-Proto');
    // var fwd_port = req.get('X-Forwarded-Port');
    // var fwd_from = req.get('X-Forwarded-For');
    // var fwd_start = req.get('X-Request-Start');
    if (fwd_proto === 'http') {
        var host = req.get('Host');
        return res.redirect('https://' + host + req.url);
    }
    return next();
});
app.use(express_method_override());
app.use(express_cookie_parser(process.env.COOKIE_SECRET));
app.use(use_exclude('/s3', express_body_parser.json()));
app.use(use_exclude('/s3', express_body_parser.raw()));
app.use(use_exclude('/s3', express_body_parser.text()));
app.use(use_exclude('/s3', express_body_parser.urlencoded({
    extended: false
})));
app.use(express_cookie_session({
    keys: ['noobaa_session'],
    secret: process.env.COOKIE_SECRET,
    // TODO: setting max-age for all sessions although we prefer only for /auth.html
    // but express/connect seems broken to accept individual session maxAge,
    // although documented to work. people also report it fails.
    maxage: 356 * 24 * 60 * 60 * 1000 // 1 year
}));
app.use(express_compress());

function use_exclude(path, middleware) {
    return function(req, res, next) {
        if (_.startsWith(req.path, path)) {
            return next();
        } else {
            return middleware(req, res, next);
        }
    };
}


/////////
// RPC //
/////////

// register RPC services and transports
var server_rpc = require('./server_rpc');
server_rpc.register_md_servers();
server_rpc.register_common_servers();
server_rpc.rpc.register_http_transport(app);
server_rpc.client.options.address = 'fcall://fcall';

var http_port = process.env.PORT = process.env.PORT || 5001;
var https_port = process.env.SSL_PORT = process.env.SSL_PORT || 5443;
var http_server = http.createServer(app);
var https_server;

P.fcall(function() {
        return P.ninvoke(http_server, 'listen', http_port);
    })
    .then(function() {
        return P.nfcall(pem.createCertificate, {
            days: 365 * 100,
            selfSigned: true
        });
    })
    .then(function(cert) {
        https_server = https.createServer({
            key: cert.serviceKey,
            cert: cert.certificate
        }, app);
        return P.ninvoke(https_server, 'listen', https_port);
    })
    .then(function() {
        dbg.log('Web Server Started, ports: http', http_port, 'https', https_port);
        server_rpc.rpc.register_ws_transport(http_server);
        server_rpc.rpc.register_ws_transport(https_server);
    })
    .done(null, function(err) {
        dbg.error('Web Server FAILED TO START', err.stack || err);
        throw err;
    });



////////////
// S3 APP //
////////////

//app.use('/s3', s3app({}));

////////////
// ROUTES //
////////////

// agent package json
app.get('/agent/package.json', function(req, res) {
    res.status(200).send({
        name: 'agent',
        engines: {
            node: '4.2.2'
        },
        scripts: {
            start: 'node node_modules/noobaa-agent/agent/agent_cli.js ' +
                ' --prod --address ' + 'wss://' + req.get('host')
        },
        dependencies: {
            'noobaa-agent': req.protocol + '://' + req.get('host') + '/public/noobaa-agent.tar.gz'
        }
    });
});


// setup pages

app.post('/upgrade',
    multer({
        storage: multer.diskStorage({
            destination: function(req, file, cb) {
                cb(null, '/tmp');
            },
            filename: function(req, file, cb) {
                dbg.log0('UPGRADE upload', file);
                cb(null, 'nb_upgrade_' + Date.now() + '_' + file.originalname);
            }
        })
    })
    .single('upgrade_file'),
    function(req, res) {
        var upgrade_file = req.file;
        dbg.log0('UPGRADE file', upgrade_file, 'upgrade.sh path:', process.cwd() + '/src/deploy/NVA_build');
        var fsuffix = time_utils.time_suffix();
        var fname = '/var/log/noobaa_deploy_out_' + fsuffix + '.log';
        var stdout = fs.openSync(fname, 'a');
        var stderr = fs.openSync(fname, 'a');
        var spawn = require('child_process').spawn;
        dbg.log0('command:', process.cwd() + '/src/deploy/NVA_build/upgrade.sh from_file ' + upgrade_file.path);
        spawn('nohup', [process.cwd() + '/src/deploy/NVA_build/upgrade.sh',
            'from_file', upgrade_file.path,
            'fsuffix', fsuffix
        ], {
            detached: true,
            stdio: ['ignore', stdout, stderr],
            cwd: '/tmp'
        });
        res.end('<html><head><meta http-equiv="refresh" content="60;url=/console/" /></head>Upgrading. You will be redirected back to the upgraded site in 60 seconds.');
    });

//Upgrade from 0.3.X will try to return to this path. We will redirect it.
app.get('/console', function(req, res) {
    return res.redirect('/fe/');
});

app.get('/', function(req, res) {
    return res.redirect('/fe/');
});

// Upgrade checks
app.get('/get_latest_version*', function(req, res) {
    if (req.params[0].indexOf('&curr=') !== -1) {
        try {
            var query_version = req.params[0].substr(req.params[0].indexOf('&curr=') + 6);
            var ret_version = '';

            if (!is_latest_version(query_version)) {
                ret_version = config.on_premise.base_url + process.env.CURRENT_VERSION + '/' + config.on_premise.nva_part;
            }

            res.status(200).send({
                version: ret_version,
            });
        } catch (err) {
            // nop
        }
    }
    res.status(400).send({});
});

//Log level setter
app.post('/set_log_level*', function(req, res) {
    console.log('req.module', req.param('module'), 'req.level', req.param('level'));
    if (typeof req.param('module') === 'undefined' || typeof req.param('level') === 'undefined') {
        res.status(400).send({});
    }

    dbg.log0('Change log level requested for', req.param('module'), 'to', req.param('level'));
    dbg.set_level(req.param('level'), req.param('module'));
    // TODO what about all the other instances of the server???
    return P.when(server_rpc.bg_client.debug.set_debug_level({
        level: req.param('level'),
        module: req.param('module')
    })).then(function() {
        res.status(200).send({});
    });
});

//Log level getter
app.get('/get_log_level', function(req, res) {
    var all_modules = util.inspect(dbg.get_module_structure(), true, 20);

    res.status(200).send({
        all_levels: all_modules,
    });
});

// Get the current version
app.get('/version', function(req, res) {
    res.send(pkg.version);
    res.end();
});

////////////
// STATIC //
////////////

// using router before static files to optimize -
// since we usually have less routes then files, and the routes are in memory.

function cache_control(seconds) {
    var millis = 1000 * seconds;
    return function(req, res, next) {
        res.setHeader("Cache-Control", "public, max-age=" + seconds);
        res.setHeader("Expires", new Date(Date.now() + millis).toUTCString());
        return next();
    };
}

// setup static files

//use versioned executables
var setup_filename = 'noobaa-setup-' + pkg.version;
var s3_rest_setup_filename = 'noobaa-s3rest-' + pkg.version;
app.use('/public/noobaa-setup.exe', express.static(path.join(rootdir, 'build', 'public', setup_filename + '.exe')));
app.use('/public/noobaa-setup', express.static(path.join(rootdir, 'build', 'public', setup_filename)));
app.use('/public/noobaa-s3rest.exe', express.static(path.join(rootdir, 'build', 'public', s3_rest_setup_filename + 'exe')));

app.use('/public/', cache_control(dev_mode ? 0 : 10 * 60)); // 10 minutes
app.use('/public/', express.static(path.join(rootdir, 'build', 'public')));
app.use('/public/images/', cache_control(dev_mode ? 3600 : 24 * 3600)); // 24 hours
app.use('/public/images/', express.static(path.join(rootdir, 'images')));

// Serve the new frontend (management console)
app.use('/fe/assets', express.static(path.join(rootdir, 'frontend', 'dist', 'assets')));
app.use('/fe', express.static(path.join(rootdir, 'frontend', 'dist')));
app.get('/fe/**/', function(req, res) {
    var filePath = path.join(rootdir, 'frontend', 'dist', 'index.html');
    if (fs.existsSync(filePath)) {
        res.sendFile(filePath);
    } else {
        res.statusCode = 404;
        res.end();
    }
});

app.use('/', express.static(path.join(rootdir, 'public')));



// error handlers should be last
// roughly based on express.errorHandler from connect's errorHandler.js
app.use(error_404);
app.use(function(err, req, res, next) {
    console.error('ERROR:', err);
    var e;
    if (dev_mode) {
        // show internal info only on development
        e = err;
    } else {
        e = _.pick(err, 'statusCode', 'message', 'reload');
    }
    e.statusCode = err.statusCode || res.statusCode;
    if (e.statusCode < 400) {
        e.statusCode = 500;
    }
    res.status(e.statusCode);

    if (can_accept_html(req)) {
        var ctx = { //common_api.common_server_data(req);
            data: {}
        };
        if (dev_mode) {
            e.data = _.extend(ctx.data, e.data);
        } else {
            e.data = ctx.data;
        }
        return res.render('error.html', e);
    } else if (req.accepts('json')) {
        return res.json(e);
    } else {
        return res.type('txt').send(e.message || e.toString());
    }
});

function error_404(req, res, next) {
    return next({
        status: 404, // not found
        message: 'We dug the earth, but couldn\'t find ' + req.originalUrl
    });
}

// decide if the client can accept html reply.
// the xhr flag in the request (X-Requested-By header) is not commonly sent
// see https://github.com/angular/angular.js/commit/3a75b1124d062f64093a90b26630938558909e8d
// the accept headers from angular http contain */* so will match anything.
// so finally we fallback to check the url.

function can_accept_html(req) {
    return !req.xhr && req.accepts('html') && req.originalUrl.indexOf('/api/') !== 0;
}

// Check if given version is the latest version, or are there newer ones
// Version is in the form of X.Y.Z, start checking from left to right
function is_latest_version(query_version) {
    var srv_version = process.env.CURRENT_VERSION;
    console.log('Checking version', query_version, 'against', srv_version);

    if (query_version === srv_version) {
        return true;
    }

    var srv_version_parts = srv_version.toString().split('.');
    var query_version_parts = query_version.split('.');

    var len = Math.min(srv_version_parts.length, query_version_parts.length);

    // Compare common parts
    for (var i = 0; i < len; i++) {
        //current part of server is greater, query version is outdated
        if (parseInt(srv_version_parts[i]) > parseInt(query_version_parts[i])) {
            return false;
        }

        if (parseInt(srv_version_parts[i]) < parseInt(query_version_parts[i])) {
            console.error('BUG?! Queried version (', query_version, ') is higher than server version(',
                srv_version, ') ! How can this happen?');
            return true;
        }
    }

    // All common parts are equal, check if there are tailing version parts
    if (srv_version_parts.length > query_version_parts.length) {
        return false;
    }

    if (srv_version_parts.length < query_version_parts.length) {
        console.error('BUG?! Queried version (', query_version, ') is higher than server version(',
            srv_version, '), has more tailing parts! How can this happen?');
        return true;
    }

    return true;
}<|MERGE_RESOLUTION|>--- conflicted
+++ resolved
@@ -43,14 +43,9 @@
 var cluster = require('cluster');
 var pkg = require('../../package.json');
 var db = require('../server/db');
-<<<<<<< HEAD
 var mongo_client = require('./utils/mongo_client');
-
-=======
-var mongo_client = require('./stores/mongo_client');
 var rootdir = path.join(__dirname, '..', '..');
 var dev_mode = (process.env.DEV_MODE === 'true');
->>>>>>> ac95b87e
 
 
 // Temporary removed - causes issues with upgrade.
