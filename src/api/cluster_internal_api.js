'use strict';

/**
 *
 * CLUSTER INTERNAL API
 *
 * Cluster & HA
 *
 */
module.exports = {

    id: 'cluster_internal_api',

    methods: {
        join_to_cluster: {
            doc: 'direct current server to join to the cluster',
            method: 'POST',
            params: {
                type: 'object',
                required: ['topology', 'cluster_id', 'secret', 'role', 'shard'],
                properties: {
                    ip: {
                        type: 'string',
                    },
                    cluster_id: {
                        type: 'string'
                    },
                    secret: {
                        type: 'string'
                    },
                    role: {
                        $ref: 'cluster_server_api#/definitions/cluster_member_role'
                    },
                    shard: {
                        type: 'string',
                    },
                    location: {
                        type: 'string'
                    },
                    topology: {
                        type: 'object',
                        additionalProperties: true,
                        properties: {}
                    },
                }
            },
            auth: {
                system: false
            }
        },

        news_config_servers: {
            doc: 'published the config server IPs to the cluster',
            method: 'POST',
            params: {
                type: 'object',
                required: ['IPs', 'cluster_id'],
                properties: {
                    IPs: {
                        type: 'array',
                        items: {
                            type: 'object',
                            properties: {
                                address: {
                                    type: 'string'
                                },
                            }
                        },
                    },
                    cluster_id: {
                        type: 'string'
                    },
                },
            },
            auth: {
                system: false
            }
        },

        redirect_to_cluster_master: {
            doc: 'redirect to master server to our knowledge',
            method: 'GET',
            reply: {
                type: 'string',
            },
            auth: {
                system: false
            }
        },

        news_updated_topology: {
            doc: 'published updated clustering topology info',
            method: 'POST',
            params: {
                type: 'object',
                additionalProperties: true,
                properties: {}
            },
            auth: {
                system: false
            }
        },

        news_replicaset_servers: {
            doc: 'published updated replica set clustering topology info',
            method: 'POST',
            params: {
                type: 'object',
                additionalProperties: true,
                properties: {}
            },
            auth: {
                system: false
            }
        },

        apply_updated_time_config: {
            method: 'POST',
            params: {
                $ref: '#/definitions/time_config'
            },
            auth: {
                system: false,
            }
        },

        apply_updated_dns_servers: {
            method: 'POST',
            params: {
                $ref: '#/definitions/dns_servers_config'
            },
            auth: {
                system: false,
            }
        },

<<<<<<< HEAD
        apply_set_debug_level: {
            method: 'POST',
            params: {
                type: 'object',
                required: ['level'],
                properties: {
                    target_secret: {
                        type: 'string',
                    },
                    level: {
                        type: 'integer',
                    }
                },
            },
            auth: {
                system: 'admin',
            }
        },

        collect_server_diagnostics: {
            method: 'POST',
            params: {
                type: 'object',
                properties: {
                    target_secret: {
                        type: 'string',
                    }
                },
            },
            reply: {
                type: 'object',
                required: ['data'],
                properties: {
                    data: {
                        buffer: true
                    },
                },
            },
            auth: {
                system: 'admin',
            }
        },

        read_server_time: {
=======
        apply_read_server_time: {
>>>>>>> d3f29086
            method: 'POST',
            params: {
                type: 'object',
                required: ['target_secret'],
                properties: {
                    target_secret: {
                        type: 'string',
                    }
                },
            },
            reply: {
                format: 'idate',
            },
            auth: {
                system: false,
            }
        },
    },

    definitions: {
        time_config: {
            type: 'object',
            required: ['timezone'],
            properties: {
                target_secret: {
                    type: 'string'
                },
                timezone: {
                    type: 'string'
                },
                ntp_server: {
                    type: 'string'
                },
                epoch: {
                    type: 'number'
                },
            },
        },

        dns_servers_config: {
            type: 'object',
            required: ['dns_servers'],
            properties: {
                target_secret: {
                    type: 'string'
                },
                dns_servers: {
                    type: 'array',
                    items: {
                        type: 'string'
                    },
                }
            },
        }
    },
};<|MERGE_RESOLUTION|>--- conflicted
+++ resolved
@@ -134,7 +134,6 @@
             }
         },
 
-<<<<<<< HEAD
         apply_set_debug_level: {
             method: 'POST',
             params: {
@@ -178,10 +177,7 @@
             }
         },
 
-        read_server_time: {
-=======
         apply_read_server_time: {
->>>>>>> d3f29086
             method: 'POST',
             params: {
                 type: 'object',
