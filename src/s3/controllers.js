'use strict';
var _ = require('lodash');
var Q = require('q');
var fs = require('fs');
var util = require('util');
var md5 = require('MD5');
var crypto = require('crypto');
var md5_stream = require('../util/md5_stream');
var path = require('path');
var SliceReader = require('../util/slice_reader');
var mime = require('mime');
var concat_stream = require('concat-stream');
var api = require('../api');
var dbg = require('noobaa-util/debug_module')(__filename);
var S3Object = require('./models/s3-object');


process.on('uncaughtException', function(err) {
    dbg.log0('process uncaughtException: ' + err);
});


module.exports = function(params) {
    var templateBuilder = require('./xml-template-builder');
    var objects_avarage_part_size = {};
    var client;
    params.bucket = 'files';
    Q.fcall(function() {
        var auth_params = _.pick(params,
            'email', 'password', 'system', 'role');
        if (_.isEmpty(auth_params)) {
            if (_.isEmpty(params.s3_access_key)) {
                dbg.log0('Exiting as there is no credential information.');

                throw new Error("No credentials");

            } else {
                dbg.log0('Using noobaa access key.');
                var access_res = {
                    res: "Access Param",
                    token: params.s3_access_key
                };
                client = new api.Client({
                    address: params.address,
                    auth_token: params.s3_access_key,
                    bucket: params.bucket
                });
                return access_res;
            }
        } else {
            client = new api.Client({
                address: params.address
            });
            if (params.bucket) {
                auth_params.extra = {
                    bucket: params.bucket
                };
            }
            dbg.log1('create auth', auth_params);
            var token = client.create_auth_token(auth_params);
            return token;
        }
    }).then(function(token) {
        dbg.log0('token:', token);

    });

    var uploadPart = function(req, res) {
        Q.fcall(function() {
            var template;
            var mydata = '';
            var content_length = req.headers['content-length'];

            var upload_part_info = {
                bucket: params.bucket,
                key: encodeURIComponent(req.query.uploadId),
                size: content_length,
                content_type: req.headers['content-type'] || mime.lookup(req.query.uploadId),
                source_stream: req,
                upload_part_number: parseInt(req.query.partNumber)
            };
            dbg.log0('Uploading part number', req.query.partNumber, ' of uploadID ',
                req.query.uploadId, 'content length:', req.headers['content-length']);
            dbg.log0('upload info', _.pick(upload_part_info, 'bucket', 'key', 'size',
                'content_type', 'upload_part_number'));

            return client.object_client.upload_stream_parts(upload_part_info)
                .then(function() {
                    try {
                        dbg.log0('COMPLETED: upload', req.query.uploadId);
                        res.header('ETag', req.query.uploadId + req.query.partNumber);
                    } catch (err) {
                        dbg.log0('FAILED', err, res);

                    }
                    return res.status(200).end();
                }, function(err) {
                    dbg.log0('ERROR: upload:' + req.query.uploadId + ' err:' + util.inspect(err.stack));
                    return res.status(500).end();
                });

        });
    };
    var listPartsResult = function(req, res) {
        Q.fcall(function() {
            var template;
            var upload_id = req.query.uploadId;
            var max_parts = req.query['max-parts'] || 1000;

            var part_number_marker = req.query['part-number​-marker'] || '';
            dbg.log0('List part results for upload id:', upload_id, 'max parts', max_parts, 'part marker', part_number_marker);
            var list_options = {
                bucket: params.bucket,
                key: req.query.uploadId,
                part_number_marker: 1,
                max_parts: 1000
            };
            return client.object.list_multipart_parts(list_options)
                .then(function(list_result) {
                    list_options.NextPartNumberMarker = list_result.next_part_number_marker;
                    list_options.IsTruncated = list_result.next_part_number_marker > list_result.max_parts;
                    list_options.MaxParts = list_result.max_parts;
                    template = templateBuilder.ListPartsResult(list_result.upload_parts, list_options);
                    return buildXmlResponse(res, 200, template);
                });
        });
    };
    var buildXmlResponse = function(res, status, template) {
        //dbg.log("build",res);
        res.header('Content-Type', 'application/xml');
        res.status(status);
        dbg.log0('template:',template);
        return res.send(template);
    };

    var copy_object = function(from_object, to_object) {
        from_object = decodeURIComponent(from_object);
        var object_path = {
            bucket: params.bucket,
            key: from_object
        };
        var create_params = {};
        return client.object_client.get_object_md(object_path)
            .then(function(md) {
                //check if folder
                if (md.size === 0) {
                    dbg.log0('Folder copy:', from_object, ' to ', to_object);
                    list_objects_with_prefix(from_object, '/')
                        .then(function(objects_and_folders) {
                            return Q.all(_.times(objects_and_folders.objects.length, function(i) {
                                dbg.log0('copy inner objects:', objects_and_folders.objects[i].key, objects_and_folders.objects[i].key.replace(from_object, to_object));
                                copy_object(objects_and_folders.objects[i].key, objects_and_folders.objects[i].key.replace(from_object, to_object));
                            })).then(function() {
                                //                                dbg.log0('folders......',_.keys(objects_and_folders.folders));
                                return Q.all(_.each(_.keys(objects_and_folders.folders), function(folder) {
                                    dbg.log0('copy inner folders:', folder, folder.replace(from_object, to_object));
                                    copy_object(folder, folder.replace(from_object, to_object));
                                }));
                            });
                        });
                }
                create_params.content_type = md.content_type;
                create_params.size = md.size;
                return client.object.read_object_mappings({
                        bucket: params.bucket,
                        key: from_object,
                    })
                    .then(function(mappings) {
                        dbg.log0('\n\nListing object maps:', from_object);
                        var i = 1;
                        _.each(mappings.parts, function(part) {
                            dbg.log0('#' + i, '[' + part.start + '..' + part.end + ']:\t', part);
                            i += 1;
                        });
                        //copy
                        var new_obj_parts = {
                            bucket: params.bucket,
                            key: to_object,
                            parts: _.map(mappings.parts, function(part) {
                                return {
                                    start: part.start,
                                    end: part.end,
                                    crypt: part.crypt,
                                    chunk_size: part.chunk_size
                                };
                            })
                        };
                        create_params.bucket = params.bucket;
                        create_params.key = to_object;

                        return client.object.create_multipart_upload(create_params)
                            .then(function(info) {
                                return client.object.allocate_object_parts(new_obj_parts)
                                    .then(function(res) {
                                        dbg.log0('complete multipart copy ', create_params);
                                        var bucket_key_params = _.pick(create_params, 'bucket', 'key');
                                        return client.object.complete_multipart_upload(bucket_key_params);
                                    })
                                    .then(function(res) {
                                        dbg.log0('COMPLETED: copy');

                                        return true;
                                    });
                            });
                    });
            }).then(null, function(err) {
                dbg.error("Failed to upload", err);
                return false;
            });

    };
    var list_objects_with_prefix = function(prefix, delimiter) {
        var list_params = {
            bucket: params.bucket,
        };
        if (prefix) {
            //prefix = prefix.replace(/%2F/g, '/');
            prefix = decodeURI(prefix);
            list_params.key = prefix;
        }
        if (delimiter) {
            delimiter = decodeURI(delimiter);
        }
        dbg.log0('Listing objects with', list_params, delimiter);
        return client.object.list_objects(list_params)
            .then(function(results) {
                var i = 0;
                var folders = {};
                var objects = _.filter(results.objects, function(obj) {
                    try {
                        var date = new Date(obj.info.create_time);
                        date.setMilliseconds(0);
                        obj.modifiedDate = date.toISOString(); //toUTCString();//.toISOString();
                        obj.md5 = 100;
                        obj.size = obj.info.size;

                        //we will keep the full path for CloudBerry online cloud backup tool

                        var obj_sliced_key = obj.key.slice(prefix.length);
                        dbg.log3('obj.key:', obj.key, ' prefix ', prefix);
                        if (obj_sliced_key.indexOf(delimiter) >= 0) {
                            var folder = obj_sliced_key.split(delimiter, 1)[0];
                            folders[prefix + folder + "/"] = true;
                            return false;
                        }
                        if (list_params.key === obj.key) {
                            return false;
                        }
                        if (!obj.key) {
                            // empty key - might be object created as a folder
                            return false;
                        }
                        return true;
                    } catch (err) {
                        dbg.error('Error while listing objects:', err);
                    }
                });

                var objects_and_folders = {
                    objects: objects,
                    folders: folders
                };
                dbg.log3('About to return objects and folders:', objects_and_folders);
                return objects_and_folders;
            }).then(null, function(err) {
                dbg.error('failed to list object with prefix', err);
                return {
                    objects: {},
                    folders: {}
                };
            });
    };

    var uploadObject = function(req, res, file_key_name) {
        try {
            var md5 = 0;
            //
            // tranform stream that calculates md5 on-the-fly
            var md5_calc = new md5_stream();
            req.pipe(md5_calc);

            md5_calc.on('finish', function() {
                md5 = md5_calc.toString();
                dbg.log3('MD5 data (end)', md5);
            });

            return client.object_client.upload_stream({
                bucket: params.bucket,
                key: file_key_name,
                size: parseInt(req.headers['content-length']),
                content_type: req.headers['content-type'] || mime.lookup(file_key_name),
                source_stream: md5_calc,
            }).then(function() {
                try {
                    dbg.log0('COMPLETED: upload', file_key_name, md5);
                    res.header('ETag', md5);
                } catch (err) {
                    dbg.error('Failed to upload stream', err, res);

                }
                return res.status(200).end();
            }, function(err) {
                dbg.error('ERROR: upload:' + file_key_name + ' err:' + util.inspect(err.stack));
                return res.status(500).end();
            });
        } catch (err) {
            dbg.error('Failed upload stream to noobaa:', err);
        }
    };


    /**
     * The following methods correspond the S3 api. For more information visit:
     * http://docs.aws.amazon.com/AWSJavaScriptSDK/latest/AWS/S3.html
     */
    return {
        /**
         * Middleware to check if a bucket exists
         */
        bucketExists: function(req, res, next) {
            var bucketName = req.params.bucket;
            if (bucketName !== params.bucket) {
                dbg.log0('(1) No bucket found for "%s"', bucketName);
                var template = templateBuilder.buildBucketNotFound(bucketName);
                return buildXmlResponse(res, 404, template);
            }
            req.bucket = bucketName;
            return next();

        },
        getBuckets: function(req, res) {
            var date = new Date();
            date.setMilliseconds(0);
            date = date.toISOString();
            var buckets = [{
                name: params.bucket,
                creationDate: date
            }];
            dbg.log3('Fetched %d buckets', buckets.length, ' b: ', params.bucket);
            var template = templateBuilder.buildBuckets(buckets);
            dbg.log2('bucket response:', template);
            return buildXmlResponse(res, 200, template);
        },
        getBucket: function(req, res) {
            var options = {
                marker: req.query.marker || null,
                prefix: req.query.prefix || '',
                maxKeys: parseInt(req.query['max-keys']) || 1000,
                delimiter: req.query.delimiter // removed default value - shouldn't be such || '/'
            };
            dbg.log0('get bucket (list objects) with options:', options);
            var template;

            if (req.query.location !== undefined) {
                template = templateBuilder.buildLocation();
                return buildXmlResponse(res, 200, template);

            } else {

                list_objects_with_prefix(options.prefix, options.delimiter)
                    .then(function(objects_and_folders) {
                        options.bucketName = req.bucket.name || params.bucket;
                        options.common_prefixes = _.isEmpty(objects_and_folders.folders) ? '' : _.keys(objects_and_folders.folders);
                        dbg.log0('total of objects:', objects_and_folders.objects.length, ' folders:', options.common_prefixes, 'bucket:', options.bucketName);

                        if (req.query.versioning !== undefined) {
                            if (!_.isEmpty(options.common_prefixes)) {
                                var date = new Date();
                                date.setMilliseconds(0);
                                date = date.toISOString();
                                _.each(options.common_prefixes, function(folder) {
                                    dbg.log0('adding common_prefixe (folder):', folder);
                                    objects_and_folders.objects.unshift({
                                        key: folder,
                                        modifiedDate: date,
                                        md5: 100,
                                        size: 0
                                    });
                                });
                            }
                            template = templateBuilder.buildBucketVersionQuery(options, objects_and_folders.objects);
                        } else {
                            template = templateBuilder.buildBucketQuery(options, objects_and_folders.objects);
                        }

                        return buildXmlResponse(res, 200, template);
                    })
                    .then(function() {
                        dbg.log0('COMPLETED: list');
                    }).then(null, function(err) {
                        dbg.error('ERROR: list', err, err.stack, options);
                    });
            }

        },
        putBucket: function(req, res) {
            var bucketName = req.params.bucket;
            var template;
            template = templateBuilder.buildError('InvalidBucketName',
                'Creating new bucket is not supported');
            dbg.log0('Error creating bucket "%s" because it is not supported', bucketName);
            return buildXmlResponse(res, 400, template);

            /**
             * Derived from http://docs.aws.amazon.com/AmazonS3/latest/dev/BucketRestrictions.html
             */

        },
        deleteBucket: function(req, res) {
            var template = templateBuilder.buildBucketNotEmpty(req.bucket.name);
            return buildXmlResponse(res, 409, template);
        },



        getObject: function(req, res) {
            //if ListMultipartUploads
            if (!_.isUndefined(req.query.uploadId)) {
                return listPartsResult(req, res);
            }
            var keyName = req.params.key;
            var acl = req.query.acl;
            var template;
            if (acl !== undefined) {
                template = templateBuilder.buildAcl();
                return buildXmlResponse(res, 200, template);
            } else {
                if (req.query.location !== undefined) {
                    template = templateBuilder.buildLocation();
                    return buildXmlResponse(res, 200, template);
                } else {
                    if (req.path.indexOf('Thumbs.db', req.path.length - 9) !== -1) {
                        dbg.log2('Thumbs up "%s" in bucket "%s" does not exist', keyName, params.bucket);
                        template = templateBuilder.buildKeyNotFound(keyName);
                        return buildXmlResponse(res, 404, template);
                    }
                    //S3 browser format - maybe future use.
                    // keyName = keyName.replace('..chunk..map','');
                    var object_path = {
                        bucket: params.bucket,
                        key: keyName
                    };
                    dbg.log0('getObject',object_path,req.method);
                    return client.object_client.get_object_md(object_path)
                        .then(function(object_md) {
                            var create_date = new Date(object_md.create_time);
                            create_date.setMilliseconds(0);

                            //res.header('Last-Modified', null);
                            res.header('Content-Type', object_md.content_type);
                            res.header('Content-Length', object_md.size);
                            res.header('x-amz-meta-cb-modifiedtime', req.headers['x-amz-date']||create_date);
                            res.header('x-amz-restore','ongoing-request="false"');
                            res.header('ETag', keyName);
                            res.header('x-amz-id-2','FSVaTMjrmBp3Izs1NnwBZeu7M19iI8UbxMbi0A8AirHANJBo+hEftBuiESACOMJp');
                            res.header('x-amz-request-id', 'E5CEFCB143EB505A');

                            if (req.method === 'HEAD') {
                                dbg.log0('Head ',res._headers);

                                return res.status(200).end();
                            } else {
                                //read ranges
                                if (req.header('range')){
                                    return client.object_client.serve_http_stream(req,res,object_path);
                                }else{
                                    var stream = client.object_client.open_read_stream(object_path).pipe(res);

                                }
                            }

                        }).then(null, function(err) {
                            //if cloudberry tool is looking for its own format for large files and can find it,
                            //we will try with standard format
<<<<<<< HEAD

                            if (object_path.key.indexOf('..chunk..map') > 0) {
=======
                            dbg.log0('ERROR:',err);
                            if (object_path.key.indexOf('..chunk..map')>0)
                            {
>>>>>>> 1674d415
                                dbg.log0('Identified cloudberry format, return error 404');
                                object_path.key = object_path.key.replace('..chunk..map', '');
                                var template = templateBuilder.buildKeyNotFound(keyName);
                                return buildXmlResponse(res, 404, template);
                            } else {
                                dbg.error('Cannot find file. will retry as folder', err);
                                //retry as folder name
                                object_path.key = object_path.key + '/';
                            }

                            return client.object_client.get_object_md(object_path)
                                .then(function(object_md) {
                                    dbg.log3('obj_md2', object_md);
                                    var create_date = new Date(object_md.create_time);
                                    create_date.setMilliseconds(0);

                                    res.header('Last-Modified', create_date);
                                    res.header('Content-Type', object_md.content_type);
                                    res.header('Content-Length', object_md.size);
                                    res.header('x-amz-meta-cb-modifiedtime', req.headers['x-amz-date']);
                                    if (req.method === 'HEAD') {
                                        return res.end();
                                    } else {
                                        var stream = client.object_client.open_read_stream(object_path).pipe(res);
                                    }
                                }).then(null, function(err) {
                                    dbg.error('ERROR: while download from noobaa', err);
                                    var template = templateBuilder.buildKeyNotFound(keyName);
                                    dbg.error('Object "%s" in bucket "%s" does not exist', keyName, req.bucket.name);
                                    return buildXmlResponse(res, 404, template);
                                });
                        });
                }
            }
        },
        putObject: function(req, res) {
            dbg.log0('put object');
            var template;
            var acl = req.query.acl;
            var delimiter = req.query.delimiter;
            if (acl !== undefined) {
                template = templateBuilder.buildAcl();
                dbg.log0('Fake ACL (200)');
                return buildXmlResponse(res, 200, template);
            }
            var copy = req.headers['x-amz-copy-source'];

            if (!_.isUndefined(req.query.partNumber)) {
                if (copy) {
                    template = templateBuilder.buildError('Upload Part - Copy',
                        'Copy of part is not supported');
                    dbg.log0('Copy of part is not supported');
                    return buildXmlResponse(res, 400, template);
                } else {
                    return uploadPart(req, res);
                }
            }

            if (copy) {
                delimiter = req.query.delimiter || '%2F';
                if (copy.indexOf('/') === 0) {
                    delimiter = '/';
                    copy = copy.substring(1);
                }
                var srcObjectParams = copy.split(delimiter);

                var srcBucket = srcObjectParams[0];
                var srcObject = srcObjectParams.slice(1).join(delimiter);
                dbg.log0('Attempt to copy object:', srcObject, ' from bucket:', srcBucket, ' to ', req.params.key, ' srcObjectParams: ', srcObjectParams, ' delimiter:', delimiter);
                if (srcBucket !== params.bucket) {
                    dbg.error('No bucket found (2) for "%s"', srcBucket, params.bucket, delimiter, copy.indexOf(delimiter), copy.indexOf('/'), srcObjectParams, srcObject);
                    template = templateBuilder.buildBucketNotFound(srcBucket);
                    return buildXmlResponse(res, 404, template);
                }
                copy_object(srcObject, req.params.key)
                    .then(function(is_copied) {
                        if (is_copied) {
                            template = templateBuilder.buildCopyObject(req.params.key);
                            return buildXmlResponse(res, 200, template);
                        } else {
                            template = templateBuilder.buildKeyNotFound(srcObject);
                            return buildXmlResponse(res, 404, template);
                        }
                    });
            } else {

                //dbg.log0('About to store object "%s" in bucket "%s" ', req.params.key, req.bucket.name, req.headers);

                var file_key_name = req.params.key;

                // generate unique name - disable for now
                //
                // var ext_match = file_key_name.match(/^(.*)(\.[^\.]*)$/);
                //
                // var serial = (((Date.now() / 1000) % 10000000) | 0).toString();
                // if (ext_match) {
                //     file_key_name = ext_match[1] + '_' + serial + ext_match[2];
                // } else {
                //     file_key_name = file_key_name + '_' + serial;
                // }

<<<<<<< HEAD
                Q.fcall(function() {

=======
                 Q.fcall(function() {
                    dbg.log0('listing ',req.params.key);
>>>>>>> 1674d415
                    return client.object.list_objects({
                        bucket: params.bucket,
                        key: file_key_name
                    });
                }).then(function(list_results) {
                    //object exists. Delete and write.
                    if (list_results.objects.length > 0) {
                        var obj_index = _.findIndex(list_results.objects, function(chr) {
                            return chr.key === file_key_name;
                        });
                        //the current implementation of list_objects returns list of objects with key
                        // that starts with the provided name. we will validate it.
                        if (obj_index >= 0) {
                            return client.object.delete_object({
                                bucket: params.bucket,
                                key: file_key_name
                            }).then(function() {
                                dbg.log0('Deleted old version of object "%s" in bucket "%s"', file_key_name, params.bucket);
                                uploadObject(req, res, file_key_name);
                            }, function(err) {
                                dbg.log0('Failure while trying to delete old version of object "%s"', file_key_name, err);
                                var template = templateBuilder.buildKeyNotFound(file_key_name);
                                return buildXmlResponse(res, 500, template);

                            });
                        } else {
                            dbg.warning('no real old version');
                            uploadObject(req, res, file_key_name);
                        }
                    } else {
                        dbg.log0('body:', parseInt(req.headers['content-length']));
                        uploadObject(req, res, file_key_name);
                    }

                });
            }
        },

        postMultipartObject: function(req, res) {
            Q.fcall(function() {
                var template;
                //init multipart upload
                if (req.query.uploads === '') {
                    dbg.log0('Init Multipart', req.originalUrl);
                    var key = (req.originalUrl).replace('/' + params.bucket + '/', '');
                    key = key.substring(0, key.indexOf('?uploads'));
                    var create_params = {
                        bucket: params.bucket,
                        key: key,
                        size: 0,
                        content_type: req.headers['content-type']
                    };
                    dbg.log0('Init Multipart -create_multipart_upload ', create_params);

                    return client.object.create_multipart_upload(create_params)
                        .then(function(info) {
                            template = templateBuilder.buildInitiateMultipartUploadResult(req.params.key);
                            return buildXmlResponse(res, 200, template);
                        }).then(null, function(err) {
                            template = templateBuilder.buildKeyNotFound(req.query.uploadId);
                            dbg.error('Error init multipart', template);
                            return buildXmlResponse(res, 500, template);
                        });
                }
                //CompleteMultipartUpload
                else if (!_.isUndefined(req.query.uploadId)) {
                    dbg.log0('request to complete ', req.query.uploadId);
                    return client.object.complete_multipart_upload({
                        bucket: params.bucket,
                        key: req.query.uploadId,
                        fix_parts_size: true
                    }).then(function(info) {
                        dbg.log0('done complete', info);
                        delete objects_avarage_part_size[req.query.uploadId];
                        var completeMultipartInformation = {
                            Bucket: params.bucket,
                            Key: req.query.uploadId,
                            Location: 'https://' + req.hostname + '/' + params.bucket + '/' + req.query.uploadId,
                            ETag: 1234
                        };

                        template = templateBuilder.completeMultipleUpload(completeMultipartInformation);
                        dbg.log0('Complete multipart', template);
                        return buildXmlResponse(res, 200, template);
                    }).then(null, function(err) {
                        dbg.error('Err Complete multipart', err);
                        template = templateBuilder.buildKeyNotFound(req.query.uploadId);
                        return buildXmlResponse(res, 500, template);

                    });
                }
            });
        },
        deleteObject: function(req, res) {
            //this is also valid for the Abort Multipart Upload
            var key = req.params.key;

            Q.fcall(function() {
                    return client.object.list_objects({
                        bucket: params.bucket,
                        key: key
                    });
                })
                .then(function(res) {

                    if (res.objects.length === 0) {
                        dbg.log2('Could not delete object "%s"', key);
                        var template = templateBuilder.buildKeyNotFound(key);
                        return buildXmlResponse(res, 404, template);
                    }
<<<<<<< HEAD
                    dbg.log2('objects in bucket', params.bucket, ' with key ', key, ':');
=======
>>>>>>> 1674d415
                    var i = 0;
                    _.each(res.objects, function(obj) {
                        dbg.log2('#' + i, obj.key, '\t', obj.info.size, 'bytes');
                        i++;
                    });
                    return client.object.delete_object({
                        bucket: params.bucket,
                        key: key
                    });
                }).then(function() {
                    dbg.log0('Deleted object "%s" in bucket "%s"', key, req.bucket.name);
                    return res.status(204).end();
                }, function(err) {
                    dbg.error('Failure while trying to delete object "%s"', key, err);
                    var template = templateBuilder.buildKeyNotFound(key);
                    return buildXmlResponse(res, 500, template);

                });
        }
    };
};<|MERGE_RESOLUTION|>--- conflicted
+++ resolved
@@ -472,14 +472,9 @@
                         }).then(null, function(err) {
                             //if cloudberry tool is looking for its own format for large files and can find it,
                             //we will try with standard format
-<<<<<<< HEAD
-
-                            if (object_path.key.indexOf('..chunk..map') > 0) {
-=======
                             dbg.log0('ERROR:',err);
                             if (object_path.key.indexOf('..chunk..map')>0)
                             {
->>>>>>> 1674d415
                                 dbg.log0('Identified cloudberry format, return error 404');
                                 object_path.key = object_path.key.replace('..chunk..map', '');
                                 var template = templateBuilder.buildKeyNotFound(keyName);
@@ -581,13 +576,8 @@
                 //     file_key_name = file_key_name + '_' + serial;
                 // }
 
-<<<<<<< HEAD
-                Q.fcall(function() {
-
-=======
                  Q.fcall(function() {
                     dbg.log0('listing ',req.params.key);
->>>>>>> 1674d415
                     return client.object.list_objects({
                         bucket: params.bucket,
                         key: file_key_name
@@ -698,10 +688,7 @@
                         var template = templateBuilder.buildKeyNotFound(key);
                         return buildXmlResponse(res, 404, template);
                     }
-<<<<<<< HEAD
                     dbg.log2('objects in bucket', params.bucket, ' with key ', key, ':');
-=======
->>>>>>> 1674d415
                     var i = 0;
                     _.each(res.objects, function(obj) {
                         dbg.log2('#' + i, obj.key, '\t', obj.info.size, 'bytes');
