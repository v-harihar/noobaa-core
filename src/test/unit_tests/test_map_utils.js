'use strict';

var _ = require('lodash');
var mocha = require('mocha');
var assert = require('assert');
var map_utils = require('../../server/object_services/map_utils');

mocha.describe('map_utils', function() {

    mocha.describe('get_chunk_status', function() {

        _.each(['SPREAD', 'MIRROR'], data_placement => {
            _.each([1, 2, 3, 4, 5, 17], num_pools => {
                _.each([1, 2, 3, 4, 5, 13], replicas => {
                    make_tests(num_pools, replicas, data_placement);
                });
            });
        });

        function make_tests(num_pools, replicas, data_placement) {
            const test_name = 'tier with num_pools=' + num_pools +
                ' replicas=' + replicas +
                ' ' + data_placement;
            const total_num_blocks =
                data_placement === 'MIRROR' ? replicas * num_pools : replicas;
            let bucket = mock_bucket(num_pools, replicas, data_placement);
            let tiering = bucket.tiering;
            let pools = [];
            _.forEach(bucket.tiering.tiers[0].tier.mirrors, mirror_object => {
                pools = _.concat(pools, _.get(mirror_object, 'spread_pools', []));
            });
            pools = _.concat(pools);
            let tiering_pools_status = {};
            _.forEach(pools, pool => {
                tiering_pools_status[pool.name] = true;
            });
            // let pools = bucket.tiering.tiers[0].tier.mirrors;

            mocha.describe(test_name, function() {

                mocha.it('should allocate when no blocks', function() {
                    let chunk = {};
                    chunk.frags = map_utils.get_missing_frags_in_chunk(
                        chunk, tiering.tiers[0].tier);
                    let status = map_utils.get_chunk_status(chunk, tiering, false, tiering_pools_status);
                    assert.strictEqual(status.allocations.length, total_num_blocks);
                    assert.strictEqual(status.deletions.length, 0);
                    assert(!status.accessible, '!accessible');
                    _.each(status.allocations, alloc => {
                        _.each(alloc.pools, pool => {
                            assert(_.includes(pools, pool), 'alloc.pool');
                        });
                    });
                });


                mocha.it('should do nothing when blocks are good', function() {
                    let chunk = {};
                    map_utils.set_chunk_frags_from_blocks(chunk,
                        _.times(total_num_blocks, i => ({
                            layer: 'D',
                            frag: 0,
                            node: mock_node(pools[i % num_pools]._id)
                        })));
<<<<<<< HEAD
                    console.warn('JEN CHECK', chunk, chunk.frags[0].blocks, tiering_pools_status);
                    let status = map_utils.get_chunk_status(chunk, tiering, false, tiering_pools_status);
                    console.warn('JEN CHECK2', status);
=======
                    let status = map_utils.get_chunk_status(chunk, tiering, false, tiering_pools_status);
>>>>>>> 639bf203
                    assert.strictEqual(status.allocations.length, 0);
                    assert.strictEqual(status.deletions.length, 0);
                    assert(status.accessible, 'accessible');
                });


                mocha.it('should remove blocks from pools not in the tier', function() {
                    let chunk = {};
                    let blocks = _.times(total_num_blocks, i => ({
                        layer: 'D',
                        frag: 0,
                        node: mock_node(pools[i % num_pools]._id)
                    }));
                    let num_extra = replicas;
                    _.times(num_extra, () => {
                        blocks.push({
                            layer: 'D',
                            frag: 0,
                            node: mock_node('extra')
                        });
                    });
                    map_utils.set_chunk_frags_from_blocks(chunk, blocks);
                    let status = map_utils.get_chunk_status(chunk, tiering, false, tiering_pools_status);
                    assert.strictEqual(status.allocations.length, 0);
                    assert.strictEqual(status.deletions.length, num_extra);
                    assert(status.accessible, 'accessible');
                });


                mocha.it('should replicate from single block', function() {
                    let chunk = {};
                    map_utils.set_chunk_frags_from_blocks(chunk, [{
                        layer: 'D',
                        frag: 0,
                        node: mock_node(pools[0]._id)
                    }]);
                    let status = map_utils.get_chunk_status(chunk, tiering, false, tiering_pools_status);
                    assert.strictEqual(status.allocations.length, total_num_blocks - 1);
                    assert.strictEqual(status.deletions.length, 0);
                    assert(status.accessible, 'accessible');
                    _.each(status.allocations, alloc => {
                        _.each(alloc.pools, pool => {
                            assert(_.includes(pools, pool), 'alloc.pool');
                        });
                    });
                });

                mocha.it('should remove long gone blocks', function() {
                    let chunk = {};
                    let blocks = [{
                        layer: 'D',
                        frag: 0,
                        node: _.extend(mock_node(pools[0]._id), {
                            online: false,
                            readable: false,
                            writable: false,
                        })
                    }, {
                        layer: 'D',
                        frag: 0,
                        node: mock_node(pools[0]._id)
                    }];
                    // console.warn('JEN GONE BLOCKS', blocks);
                    map_utils.set_chunk_frags_from_blocks(chunk, blocks);
                    let status = map_utils.get_chunk_status(chunk, tiering, false, tiering_pools_status);
<<<<<<< HEAD
                    // console.warn('JEN GONE BLOCKS2', status);
=======
>>>>>>> 639bf203
                    assert.strictEqual(status.allocations.length, total_num_blocks - 1);
                    assert.strictEqual(status.deletions.length, 1);
                    assert(status.accessible, 'accessible');
                    _.each(status.allocations, alloc => {
                        blocks.push({
                            layer: alloc.fragment.layer,
                            frag: alloc.fragment.frag,
                            node: mock_node(alloc.pools[0]._id)
                        });
                    });
                    // console.warn('JEN GONE BLOCK3', blocks);
                    map_utils.set_chunk_frags_from_blocks(chunk, blocks);
                    status = map_utils.get_chunk_status(chunk, tiering, false, tiering_pools_status);
<<<<<<< HEAD
                    // console.warn('JEN GONE BLOCKS4', status);
=======
>>>>>>> 639bf203
                    assert.strictEqual(status.allocations.length, 0);
                    assert.strictEqual(status.deletions.length, 1);
                    assert(status.accessible, 'accessible');
                });

            });
        }

        function mock_bucket(num_pools, replicas, data_placement) {
            let pools = _.times(num_pools, i => ({
                _id: 'pool' + i,
                name: 'pool' + i,
            }));

            let mirrors = [];
            if (data_placement === 'MIRROR') {
                _.forEach(pools, pool => mirrors.push({spread_pools: [pool]}));
            } else {
                mirrors.push({spread_pools: pools});
            }

            let tier = {
                name: 'tier',
                mirrors: mirrors,
                data_placement: data_placement,
                replicas: replicas,
                data_fragments: 1,
                parity_fragments: 0,
            };
            let tiering_policy = {
                name: 'tiering_policy',
                tiers: [{
                    order: 0,
                    tier: tier
                }]
            };
            let bucket = {
                name: 'bucket',
                tiering: tiering_policy
            };
            return bucket;
        }

        function mock_node(pool_id) {
            return {
                pool: pool_id,
                heartbeat: new Date(),
                online: true,
                readable: true,
                writable: true,
                storage: {
                    free: 100 * 1024 * 1024 * 1024
                }
            };
        }

    });
});<|MERGE_RESOLUTION|>--- conflicted
+++ resolved
@@ -62,13 +62,7 @@
                             frag: 0,
                             node: mock_node(pools[i % num_pools]._id)
                         })));
-<<<<<<< HEAD
-                    console.warn('JEN CHECK', chunk, chunk.frags[0].blocks, tiering_pools_status);
                     let status = map_utils.get_chunk_status(chunk, tiering, false, tiering_pools_status);
-                    console.warn('JEN CHECK2', status);
-=======
-                    let status = map_utils.get_chunk_status(chunk, tiering, false, tiering_pools_status);
->>>>>>> 639bf203
                     assert.strictEqual(status.allocations.length, 0);
                     assert.strictEqual(status.deletions.length, 0);
                     assert(status.accessible, 'accessible');
@@ -131,13 +125,8 @@
                         frag: 0,
                         node: mock_node(pools[0]._id)
                     }];
-                    // console.warn('JEN GONE BLOCKS', blocks);
                     map_utils.set_chunk_frags_from_blocks(chunk, blocks);
                     let status = map_utils.get_chunk_status(chunk, tiering, false, tiering_pools_status);
-<<<<<<< HEAD
-                    // console.warn('JEN GONE BLOCKS2', status);
-=======
->>>>>>> 639bf203
                     assert.strictEqual(status.allocations.length, total_num_blocks - 1);
                     assert.strictEqual(status.deletions.length, 1);
                     assert(status.accessible, 'accessible');
@@ -148,13 +137,8 @@
                             node: mock_node(alloc.pools[0]._id)
                         });
                     });
-                    // console.warn('JEN GONE BLOCK3', blocks);
                     map_utils.set_chunk_frags_from_blocks(chunk, blocks);
                     status = map_utils.get_chunk_status(chunk, tiering, false, tiering_pools_status);
-<<<<<<< HEAD
-                    // console.warn('JEN GONE BLOCKS4', status);
-=======
->>>>>>> 639bf203
                     assert.strictEqual(status.allocations.length, 0);
                     assert.strictEqual(status.deletions.length, 1);
                     assert(status.accessible, 'accessible');
