<div class="row text-center">

    <div class="col-sm-6">
        <div class="well well-sm clearfix" style="height: 400px">
            <div class="clearfix">
                <a class="btn btn-flat btn-info btn-sm pull-right" ng-click="tier_router.set('nodes')">See nodes list</a>
            </div>
            <div class="row" style="padding: 30px 0">
                <div class="col-xs-6">
                    <p>
                        <span class="relpos">
                            <i class="fa fa-desktop" style="font-size: 80px"></i>
                            <i class="fa fa-check text-success abspos" style="font-size: 30px; top: -45px; left: 30px"></i>
                        </span>
                    </p>
                    <h5 class="text-muted">{{tier.nodes.online}} Online</h5>
                </div>
                <div class="col-xs-6">
                    <p>
                        <span class="relpos">
                            <i class="fa fa-desktop text-muted" style="font-size: 80px"></i>
                            <i class="fa fa-moon-o text-muted abspos" style="font-size: 30px; top: -45px; left: 30px"></i>
                        </span>
                    </p>
                    <h5 class="text-muted">{{tier.nodes.count-tier.nodes.online}} Offline</h5>
                </div>
            </div>
            <div class="row" style="padding: 30px 0">
                <button class="btn btn-primary btn-raised" ng-click="add_node()">Add Node</button>
            </div>
        </div>
    </div>

    <div class="col-sm-6">
        <div class="well well-sm clearfix" style="height: 400px">
            <!--
            <div class="clearfix">
                <!-- <a class="btn btn-flat btn-info btn-sm pull-right" ng-click="tier_router.set('stats')">See more</a> -->
            </div>
<<<<<<< HEAD
            -->
            <div style="padding: 0 0 0 0">
=======

            <div class="row" style="padding: 80px 0">
>>>>>>> 8165a671
                <p>
                    <i class="fa fa-hdd-o" style="font-size: 85px"></i>
                </p>
                <h3 class="row text-center">
                    <b>STORAGE</b>
                    <br>
                    <br>
                    Noobaa allocated size: {{human_size(tier.storage.alloc)}}
                    <br/> Current usage by noobaa: {{human_size(tier.storage.used)}}
                </h3>
            </div>
            <!-- <div nb-pie-chart="pie_chart" style="height: 250px"></div> -->
        </div>
    </div>

</div><|MERGE_RESOLUTION|>--- conflicted
+++ resolved
@@ -33,27 +33,21 @@
 
     <div class="col-sm-6">
         <div class="well well-sm clearfix" style="height: 400px">
-            <!--
-            <div class="clearfix">
-                <!-- <a class="btn btn-flat btn-info btn-sm pull-right" ng-click="tier_router.set('stats')">See more</a> -->
+            <div class="clearfix" style="min-height: 50px">
+                <!--
+                <a class="btn btn-flat btn-info btn-sm pull-right" ng-click="tier_router.set('stats')">See more</a>
+                -->
             </div>
-<<<<<<< HEAD
-            -->
             <div style="padding: 0 0 0 0">
-=======
-
-            <div class="row" style="padding: 80px 0">
->>>>>>> 8165a671
                 <p>
                     <i class="fa fa-hdd-o" style="font-size: 85px"></i>
                 </p>
-                <h3 class="row text-center">
+                <h4 style="margin-top: 10px">
                     <b>STORAGE</b>
-                    <br>
-                    <br>
-                    Noobaa allocated size: {{human_size(tier.storage.alloc)}}
-                    <br/> Current usage by noobaa: {{human_size(tier.storage.used)}}
-                </h3>
+                </h4>
+                <br>
+                Noobaa allocated size: {{human_size(tier.storage.alloc)}}
+                <br/> Current usage by noobaa: {{human_size(tier.storage.used)}}
             </div>
             <!-- <div nb-pie-chart="pie_chart" style="height: 250px"></div> -->
         </div>
