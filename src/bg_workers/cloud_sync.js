'use strict';

module.exports = {
    background_worker: background_worker,
    get_policy_status: get_policy_status,
    refresh_policy: refresh_policy,
};

var _ = require('lodash');
var P = require('../util/promise');
var AWS = require('aws-sdk');
var db = require('../server/db');
var system_store = require('../server/stores/system_store');
var dbg = require('../util/debug_module')(__filename);

var CLOUD_SYNC = {
    //Policy was changed, list of policies should be refreshed
    refresh_list: false,

    //Configured policies cache & related objects
    configured_policies: [],

    //works lists (n2c/c2n -> addition/deletion) per each configured cloud synced bucket
    work_lists: [],
};

/*
 *************** Cloud Sync Background Worker & Other Eports
 */
function background_worker() {
    var should_update_time = false;
    return P.fcall(function() {
            dbg.log0('CLOUD_SYNC_REFRESHER:', 'BEGIN');
            ///if policies not loaded, load them now
            if (CLOUD_SYNC.configured_policies.length === 0 || CLOUD_SYNC.refresh_list) {
                return load_configured_policies();
            }
        })
        .then(function() {
            var now = Date.now();
            return P.all(_.map(CLOUD_SYNC.configured_policies, function(policy) {
                //If refresh time
                if (((now - policy.last_sync) / 1000 / 60) > policy.schedule_min &&
                    !policy.paused) {
                    var cur_work_list = _.find(CLOUD_SYNC.work_lists, function(wl) {
                        return wl.sysid === policy.system._id &&
                            wl.bucketid === policy.bucket._id;
                    });
                    //If currently still in sync from lasy refresh, skip
                    if (!is_empty_sync_worklist(cur_work_list)) {
                        dbg.log0('Last sync was not finished for', policy.system._id, policy.bucket._id, 'skipping current cycle');
                        return;
                    }
                    should_update_time = true;
                    return update_work_list(policy);
                }
            }));
        })
        .then(function() {
            return P.all(_.map(CLOUD_SYNC.work_lists, function(single_bucket) {
                var current_policy = _.find(CLOUD_SYNC.configured_policies, function(p) {
                    return p.system._id === single_bucket.sysid &&
                        p.bucket._id === single_bucket.bucketid;
                });
                //Sync n2c
                return P.when(sync_to_cloud_single_bucket(single_bucket, current_policy))
                    .then(function() {
                        //Sync c2n
                        return sync_from_cloud_single_bucket(single_bucket, current_policy);
                    })
                    .fail(function(error) {
                        dbg.error('cloud_sync_refresher failed syncing objects for bucket', single_bucket.sysid, single_bucket.bucketid, 'with', error, error.stack);
                        return;
                    })
                    .then(function() {
                        dbg.log3('Done syncing', current_policy.bucket.name, 'on sys', current_policy.system._id);
                        if (should_update_time) {
                            current_policy.last_sync = new Date();
                            return update_bucket_last_sync(current_policy.bucket);
                        } else {
                            return;
                        }
                    });
            }));
        })
        .fail(function(error) {
            dbg.error('cloud_sync_refresher Failed', error, error.stack);
        })
        .then(function() {
            dbg.log0('CLOUD_SYNC_REFRESHER:', 'END');
            return 60000; //TODO:: Different time interval ?
        });
}

function get_policy_status(req) {
    dbg.log3('get policy status', req.rpc_params.bucketid, req.rpc_params.sysid);
    var work_list = _.find(CLOUD_SYNC.work_lists, function(wl) {
        return wl.sysid.toString() === req.rpc_params.sysid &&
            wl.bucketid.toString() === req.rpc_params.bucketid.toString();
    });

    var status, health;

    if (!is_empty_sync_worklist(work_list)) {
        status = 'SYNCING';
    } else {
        status = 'IDLE';
    }

    var policy = _.find(CLOUD_SYNC.configured_policies, function(p) {
        return (p.system._id.toString() === req.rpc_params.sysid &&
            p.bucket._id.toString() === req.rpc_params.bucketid.toString());
    });
    if (policy) {
        health = policy.health;
    } else {
        health = false;
    }

    return {
        status: status,
        health: health
    };
}

function refresh_policy(req) {
    dbg.log2('refresh policy', req.rpc_params.bucketid, req.rpc_params.sysid, req.rpc_params.force_stop);
    var policy = _.find(CLOUD_SYNC.configured_policies, function(p) {
        return (p.system._id.toString() === req.rpc_params.sysid &&
            p.bucket._id.toString() === req.rpc_params.bucketid.toString());
    });
    if (!policy && !req.rpc_params.bucket_deleted) {
        dbg.log0('policy not found, loading it');
        return system_store.refresh().then(function() {
            load_single_policy(system_store.data.get_by_id(req.rpc_params.bucketid));
        });
    }

    if (req.rpc_params.force_stop) {
        var cur_work_list = _.find(CLOUD_SYNC.work_lists, function(wl) {
            return wl.sysid.toString() === req.rpc_params.sysid &&
                wl.bucketid.toString() === req.rpc_params.bucketid;
        });
        if (!is_empty_sync_worklist(cur_work_list)) {
            while (cur_work_list.n2c_deleted.length > 0) {
                cur_work_list.n2c_deleted.pop();
            }
            while (cur_work_list.n2c_added.length > 0) {
                cur_work_list.n2c_added.pop();
            }
            while (cur_work_list.c2n_deleted.length > 0) {
                cur_work_list.c2n_deleted.pop();
            }
            while (cur_work_list.c2n_added.length > 0) {
                cur_work_list.c2n_added.pop();
            }
        }
    }

    CLOUD_SYNC.refresh_list = true;
}

/*
 *************** General Cloud Sync Utils
 */
function is_empty_sync_worklist(work_list) {
    if (typeof(work_list) === 'undefined') {
        return true;
    }

    if (work_list.n2c_added.length || work_list.n2c_deleted.length ||
        work_list.c2n_added.length || work_list.c2n_deleted.length) {
        return false;
    } else {
        return true;
    }
}

//return pretty (printable) policy obj
function pretty_policy(policy) {
    return {
        bucket_name: policy.bucket.name,
        bucket_id: policy.bucket._id,
        system_id: policy.system._id,
        endpoint: policy.endpoint,
        schedule_min: policy.schedule_min,
        last_sync: policy.last_sync,
        additions_only: policy.additions_only,
        c2n_enabled: policy.c2n_enabled,
        n2c_enabled: policy.n2c_enabled,
    };
}

/*
 *************** ObjectMD DB related
 */

//TODO:: add limit and skip
//Preferably move part of list_objects to a mutual function called by both
function list_all_objects(sysid, bucket) {
    return P.when(db.ObjectMD
            .find({
                system: sysid,
                bucket: bucket,
                deleted: null
            })
            .sort('key')
            .exec())
        .then(function(list) {
            return list;
        });
}

//return all objects which need sync (new and deleted) for sysid, bucketid
function list_need_sync(sysid, bucket) {
    var res = {
        deleted: [],
        added: [],
    };

    return P.when(db.ObjectMD
            .find({
                system: sysid,
                bucket: bucket,
                cloud_synced: false
            })
            .exec())
        .then(function(need_to_sync) {
            _.each(need_to_sync, function(obj) {
                if (typeof(obj.deleted) !== 'undefined') {
                    res.deleted.push(obj);
                } else {
                    res.added.push(obj);
                }
            });
            return res;
        })
        .then(null, function(err) {
            console.warn('list_need_sync got error', err, err.stack);
        });
}

//set cloud_sync to true on given object
function mark_cloud_synced(object) {
    return P.when(db.ObjectMD
            .findOne({
                system: object.system,
                bucket: object.bucket,
                key: object.key,
                //Don't set deleted, since we update both deleted and not
            })
            .exec())
        .then(function(dbobj) {
            return dbobj.update({
                cloud_synced: true
            }).exec();
        });
}



/*
 *************** Cloud Sync Logic
 */
function diff_worklists(wl1, wl2, sync_time) {
    var uniq_1 = [],
        uniq_2 = [];
    var pos1 = 0,
        pos2 = 0;

    var comp = function(a, b, sync_time) {
        if (_.isUndefined(a) && !_.isUndefined(b)) {
            return -1;
        } else if (_.isUndefined(b) && !_.isUndefined(a)) {
            return 1;
        } else if (a.key < b.key) {
            return -1;
        } else if (a.key > b.key) {
            return 1;
        } else {
            if (a.create_time > sync_time) {
                return 2;
            } else if (b.create_time > sync_time) {
                return -2;
            } else {
                return 0;
            }
        }
    };


    if (wl1.length === 0 || wl2.length === 0) {
        return {
            uniq_a: wl1,
            uniq_b: wl2
        };
    }

    while (comp(wl1[pos1], wl2[pos2]) === -1 && pos1 < wl1.length) {
        uniq_1.push(wl1[pos1]);
        pos1++;
    }

    var res;
    while (pos1 < wl1.length && pos2 < wl2.length) {
        res = comp(wl1[pos1], wl2[pos2]);
        if (res === -1) { //appear in bucket
            uniq_1.push(wl1[pos1]);
            pos1++;
        } else if (res === 1) { //appear in cloud
            uniq_2.push(wl2[pos2]);
            pos2++;
        } else if (res === 2) { //same key, mod time newer in bucket
            uniq_1.push(wl1[pos1]);
            pos1++;
            pos2++;
        } else if (res === -2) { //same key, mod time newer in cloud
            uniq_2.push(wl2[pos2]);
            pos1++;
            pos2++;
        } else { //same key, same mod time
            pos1++;
            pos2++;
        }
    }

    //Handle tails
    for (; pos1 < wl1.length; ++pos1) {
        uniq_1.push(wl1[pos1]);
        pos1++;
    }

    for (; pos2 < wl2.length; ++pos2) {
        uniq_2.push(wl2[pos2]);
        pos2++;
    }

    dbg.log4('diff_arrays recieved wl1 #', wl1.length, 'wl2 #', wl2.length, 'returns uniq_1', uniq_1, 'uniq_2', uniq_2);

    return {
        uniq_a: uniq_1,
        uniq_b: uniq_2
    };
}

//Load all configured could sync policies into global CLOUD_SYNC
function load_configured_policies() {
    dbg.log2('load_configured_policies');
    CLOUD_SYNC.configured_policies = [];
    CLOUD_SYNC.work_lists = [];
    return system_store.refresh().then(function() {
        _.each(system_store.data.buckets, function(bucket, i) {
            if (!bucket.cloud_sync || !bucket.cloud_sync.endpoint) {
                return;
            }
            load_single_policy(bucket);
        });
        CLOUD_SYNC.refresh_list = false;
    });
}

function load_single_policy(bucket) {
    dbg.log3('adding sysid', bucket.system._id, 'bucket', bucket.name, bucket._id, 'bucket', bucket, 'to configured policies');
    //Cache Configuration, S3 Objects and empty work lists
    var policy = {
        bucket: bucket,
        system: bucket.system,
        endpoint: bucket.cloud_sync.endpoint,
        target_ip: bucket.cloud_sync.target_ip,
        access_keys: {
            access_key: bucket.cloud_sync.access_keys.access_key,
            secret_key: bucket.cloud_sync.access_keys.secret_key
        },
        schedule_min: bucket.cloud_sync.schedule_min,
        paused: bucket.cloud_sync.paused,
        c2n_enabled: bucket.cloud_sync.c2n_enabled,
        n2c_enabled: bucket.cloud_sync.n2c_enabled,
        last_sync: (bucket.cloud_sync.last_sync) ? bucket.cloud_sync.last_sync : 0,
        additions_only: bucket.cloud_sync.additions_only,
        health: true,
        s3rver: null,
        s3cloud: null,
    };
    //Create a corresponding local bucket s3 object and a cloud bucket object
    policy.s3rver = new AWS.S3({
        endpoint: 'http://127.0.0.1',
        s3ForcePathStyle: true,
        sslEnabled: false,
        accessKeyId: policy.system.access_keys[0].access_key,
        secretAccessKey: policy.system.access_keys[0].secret_key,
        maxRedirects: 10,
    });

    if (policy.target_ip) {
        policy.s3cloud = new AWS.S3({
            endpoint: policy.target_ip,
            s3ForcePathStyle: true,
            sslEnabled: false,
            accessKeyId: policy.access_keys.access_key,
            secretAccessKey: policy.access_keys.secret_key
        });
    } else {
        policy.s3cloud = new AWS.S3({
            accessKeyId: policy.access_keys.access_key,
            secretAccessKey: policy.access_keys.secret_key
        });
    }

    CLOUD_SYNC.configured_policies.push(policy);

    //Init empty work lists for current policy
    CLOUD_SYNC.work_lists.push({
        sysid: bucket.system._id,
        bucketid: bucket._id,
        n2c_added: [],
        n2c_deleted: [],
        c2n_added: [],
        c2n_deleted: []
    });
}

function update_work_list(policy) {
    //order is important, in order to query needed sync objects only once form DB
    //fill the n2c list first
    dbg.log3('update_work_list for', pretty_policy(policy));
    return P.when(update_n2c_worklist(policy))
        .then(function() {
            return update_c2n_worklist(policy);
        });
}

//TODO:: SCALE: Limit to batches like the build worker does
function update_n2c_worklist(policy) {
    if (!policy.n2c_enabled) {
        return;
    }

    dbg.log2('update_n2c_worklist sys', policy.system._id, 'bucket', policy.bucket._id);
    return P.fcall(function() {
            return list_need_sync(policy.system._id, policy.bucket._id);
        })
        .then(function(res) {
            var ind = _.findIndex(CLOUD_SYNC.work_lists, function(b) {
                return b.sysid === policy.system._id &&
                    b.bucketid === policy.bucket._id;
            });
            CLOUD_SYNC.work_lists[ind].n2c_added = res.added;
            if (policy.additions_only) {
                dbg.log2('update_n2c_worklist not adding deletions');
            } else {
                CLOUD_SYNC.work_lists[ind].n2c_deleted = res.deleted;
            }
            dbg.log2('DONE update_n2c_worklist sys', policy.system._id, 'bucket', policy.bucket._id, 'total changes', res.added.length + res.deleted.length);
        })
        .thenResolve();
}

//Update work lists for specific policy
//TODO:: SCALE: Limit to batches like the build worker does
function update_c2n_worklist(policy) {
    if (!policy.c2n_enabled) {
        return;
    }

    dbg.log2('update_c2n_worklist sys', policy.system._id, 'bucket', policy.bucket._id);

    var worklist_ind = _.findIndex(CLOUD_SYNC.work_lists, function(b) {
        return b.sysid === policy.system._id &&
            b.bucketid === policy.bucket._id;
    });
    var current_worklists = CLOUD_SYNC.work_lists[worklist_ind];

    var target = policy.endpoint;
    var params = {
        Bucket: target,
    };

    //Take a list from the cloud, list from the bucket, keep only key and ETag
    //Compare the two for diffs of additions/deletions
    var cloud_object_list, bucket_object_list;
    return P.ninvoke(policy.s3cloud, 'listObjects', params)
        .fail(function(error) {
            dbg.error('ERROR statusCode', error.statusCode, error.statusCode === 400, error.statusCode === 301);
            if (error.statusCode === 400 ||
                error.statusCode === 301) {
                dbg.log0('Resetting (list objects) signature type and region to eu-central-1 and v4', params);
                // change default region from US to EU due to restricted signature of v4 and end point
                //TODO: maybe we should add support here for cloud sync from noobaa to noobaa after supporting v4.
                policy.s3cloud = new AWS.S3({
                    accessKeyId: policy.access_keys.access_key,
                    secretAccessKey: policy.access_keys.secret_key,
                    signatureVersion: 'v4',
                    region: 'eu-central-1'
                });
                return P.ninvoke(policy.s3cloud, 'listObjects', params)
                    .fail(function(err) {
                        dbg.error('update_c2n_worklist failed to list files from cloud: sys', policy.system._id, 'bucket',
                            policy.bucket.id, error, error.stack);
                        throw new Error('update_c2n_worklist failed to list files from cloud');
                    });
            } else {
                dbg.error('update_c2n_worklist failed to list files from cloud: sys', policy.system._id, 'bucket',
                    policy.bucket.id, error, error.stack);
                throw new Error('update_c2n_worklist failed to list files from cloud');
            }
        })
        .then(function(cloud_obj) {
            cloud_object_list = _.map(cloud_obj.Contents, function(obj) {
                return {
                    create_time: obj.LastModified,
                    key: obj.Key
                };
            });
            dbg.log2('update_c2n_worklist cloud_object_list length', cloud_object_list.length);
            return list_all_objects(policy.system._id, policy.bucket._id);
        })
        .then(function(bucket_obj) {
            bucket_object_list = _.map(bucket_obj, function(obj) {
                return {
                    create_time: obj.create_time,
                    key: obj.key
                };
            });
            dbg.log2('update_c2n_worklist bucket_object_list length', bucket_object_list.length);

            //Diff the arrays
            let sorted_cloud_object_list = _.sortBy(cloud_object_list, function(o) {
                return o.key;
            });
            var diff = diff_worklists(sorted_cloud_object_list, bucket_object_list);
            dbg.log2('update_c2n_worklist found ', diff.uniq_a.length + diff.uniq_b.length, 'diffs to resolve');
            /*Now resolve each diff in the following manner:
              Appear On   Appear On   Need Sync         Action
              NooBaa      Cloud       (in N2C list)
              ----------  ----------  -------------     ------
                 T          F             F             Deleted on cloud, add to c2n
                 T          F             T             Ignore, Added on NooBaa, handled in n2c
                 F          T             F             Added on cloud, add to c2n
                 F          T             T             Ignore, Deleted on NooBaa, handled in n2c
                 F          F             -             Can't Appear, not interesting
                 T          T             ?             Overwrite possibility, if dates !=, take latest.
                                                        handled by the comperator sent to diff_worklists

              For need sync purposes, check the N2C worklist for current policy,
              should be filled before the c2n list
            */
            var joint_worklist = current_worklists.n2c_added.concat(current_worklists.n2c_deleted);
            if (!policy.additions_only) {
                _.each(diff.uniq_b, function(bucket_obj) { //Appear in noobaa and not on cloud
                    if (_.findIndex(joint_worklist, function(it) {
                            return it.key === bucket_obj.key;
                        }) === -1) {
                        current_worklists.c2n_deleted.push(bucket_obj);
                    }
                });
            } else {
                dbg.log2('update_c2n_worklist not adding deletions');
            }
            _.each(diff.uniq_a, function(cloud_obj) { //Appear in cloud and not on NooBaa
                if (_.findIndex(joint_worklist, function(it) {
                        return it.key === cloud_obj.key;
                    }) === -1) {
                    current_worklists.c2n_added.push(cloud_obj);
                }
            });
        })
        .thenResolve();
}

//sync a single file to the cloud
function sync_single_file_to_cloud(policy, object, target) {
    dbg.log3('sync_single_file_to_cloud', object.key, '->', target + '/' + object.key);

    var body = policy.s3rver.getObject({
        Bucket: policy.bucket.name,
        Key: object.key,
    }).createReadStream();

    var params = {
        Bucket: target,
        Key: object.key,
        Body: body
    };

    return P.ninvoke(policy.s3cloud, 'upload', params)
        .fail(function(err) {
            dbg.error('Error sync_single_file_to_cloud', object.key, '->', target + '/' + object.key,
                err, err.stack);
            throw new Error('Error sync_single_file_to_cloud ' + object.key + ' -> ' + target);
        })
        .then(function() {
            return mark_cloud_synced(object);
        });
}

//sync a single file to NooBaa
function sync_single_file_to_noobaa(policy, object) {
    dbg.log3('sync_single_file_to_noobaa', object.key, '->', policy.bucket.name + '/' + object.key);

    var body = policy.s3cloud.getObject({
        Bucket: policy.endpoint,
        Key: object.key,
    }).createReadStream();

    var params = {
        Bucket: policy.bucket.name,
        Key: object.key,
        ContentType: object.content_type,
        Body: body
    };

    return P.ninvoke(policy.s3rver, 'upload', params)
        .fail(function(err) {
            dbg.error('ERROR statusCode', err.statusCode, err.statusCode === 400, err.statusCode === 301);
            if (err.statusCode === 400 ||
                err.statusCode === 301) {
                //TODO: maybe we should add support here for cloud sync from noobaa to noobaa after supporting v4.
                dbg.log0('Resetting (upload) signature type and region to eu-central-1 and v4');
                policy.s3cloud = new AWS.S3({
                    accessKeyId: policy.access_keys.access_key,
                    secretAccessKey: policy.access_keys.secret_key,
                    signatureVersion: 'v4',
                    region: 'eu-central-1'
                });
                return P.ninvoke(policy.s3cloud, 'upload', params)
                    .fail(function(err) {
                        dbg.error('Error sync_single_file_to_noobaa', object.key, '->', policy.bucket.name + '/' + object.key,
                            err, err.stack);
                        throw new Error('Error sync_single_file_to_noobaa ' + object.key, '->', policy.bucket.name);
                    });
            } else {
                dbg.error('Error sync_single_file_to_noobaa', object.key, '->', policy.bucket.name + '/' + object.key,
                    err, err.stack);
                throw new Error('Error sync_single_file_to_noobaa ' + object.key, '->', policy.bucket.name);
            }
        })
        .then(function() {
            return;
        });
}

//Perform n2c cloud sync for a specific policy with a given work list
function sync_to_cloud_single_bucket(bucket_work_lists, policy) {
    dbg.log2('Start sync_to_cloud_single_bucket on work list for policy', pretty_policy(policy));
    if (!bucket_work_lists || !policy) {
        throw new Error('bucket_work_list and bucket_work_list must be provided');
    }

    var target = policy.endpoint;
    //First delete all the deleted objects
    return P.fcall(function() {
            if (bucket_work_lists.n2c_deleted.length) {
                var params = {
                    Bucket: target,
                    Delete: {
                        Objects: [],
                    },
                };

                _.each(bucket_work_lists.n2c_deleted, function(obj) {
                    params.Delete.Objects.push({
                        Key: obj.key
                    });
                });
                dbg.log2('sync_to_cloud_single_bucket syncing', bucket_work_lists.n2c_deleted.length, 'deletions n2c');
                return P.ninvoke(policy.s3cloud, 'deleteObjects', params)
                    .fail(function(err) {
                        // change default region from US to EU due to restricted signature of v4 and end point
                        if (err.statusCode === 400 ||
                            err.statusCode === 301) {
                            dbg.log0('Resetting (delete) signature type and region to eu-central-1 and v4');
                            //TODO: maybe we should add support here for cloud sync from noobaa to noobaa after supporting v4.
                            policy.s3cloud = new AWS.S3({
                                accessKeyId: policy.access_keys.access_key,
                                secretAccessKey: policy.access_keys.secret_key,
                                signatureVersion: 'v4',
                                region: 'eu-central-1'
                            });
                            return P.ninvoke(policy.s3cloud, 'deleteObjects', params)
                                .fail(function(err) {
                                    dbg.error('sync_to_cloud_single_bucket Failed syncing deleted objects n2c', err, err.stack);
                                    throw new Error('sync_to_cloud_single_bucket Failed syncing deleted objects n2c ' + err);
                                });
                        } else {
                            dbg.error('sync_to_cloud_single_bucket Failed syncing deleted objects n2c', err, err.stack);
                            throw new Error('sync_to_cloud_single_bucket Failed syncing deleted objects n2c ' + err);
                        }
                    });
            } else {
                dbg.log2('sync_to_cloud_single_bucket syncing deletions n2c, nothing to sync');
                return;
            }
        })
        .then(function() {
            //marked deleted objects as cloud synced
            return P.all(_.map(bucket_work_lists.n2c_deleted, function(object) {
                return mark_cloud_synced(object);
            }));
        })
        .then(function() {
            //empty deleted work list jsperf http://jsperf.com/empty-javascript-array
            while (bucket_work_lists.n2c_deleted.length > 0) {
                bucket_work_lists.n2c_deleted.pop();
            }

            if (bucket_work_lists.n2c_added.length) {
                //Now upload the new objects
                return P.all(_.map(bucket_work_lists.n2c_added, function(object) {
                        return sync_single_file_to_cloud(policy, object, target);
                    }))
                    .then(function() {
                        //empty added work list jsperf http://jsperf.com/empty-javascript-array
                        dbg.log2('clearing n2c_added work_list');
                        while (bucket_work_lists.n2c_added.length > 0) {
                            bucket_work_lists.n2c_added.pop();
                        }
                    });
            } else {
                dbg.log1('sync_to_cloud_single_bucket syncing additions n2c, nothing to sync');
            }
        })
        .fail(function(error) {
            dbg.error('sync_to_cloud_single_bucket Failed syncing added objects n2c', error, error.stack);
        })
        .then(function() {
            dbg.log1('Done sync_to_cloud_single_bucket on {', policy.bucket.name, policy.system._id, policy.endpoint, '}');
        })
        .thenResolve();
}

//Perform c2n cloud sync for a specific policy with a given work list
function sync_from_cloud_single_bucket(bucket_work_lists, policy) {
    dbg.log2('Start sync_from_cloud_single_bucket on work list for policy', pretty_policy(policy));
    if (!bucket_work_lists || !policy) {
        throw new Error('bucket_work_list and bucket_work_list must be provided');
    }

    //TODO:: move to a function which is called both by sync_from_cloud_single_bucket and from sync_to_cloud_single_bucket
    return P.fcall(function() {
            if (bucket_work_lists.c2n_deleted.length) {
                var params = {
                    Bucket: policy.bucket.name,
                    Delete: {
                        Objects: [],
                    },
                };

                _.each(bucket_work_lists.c2n_deleted, function(obj) {
                    params.Delete.Objects.push({
                        Key: obj.key
                    });
                });
                dbg.log2('sync_from_cloud_single_bucket syncing', bucket_work_lists.c2n_deleted.length, 'deletions c2n', params);
                return P.ninvoke(policy.s3rver, 'deleteObjects', params);
            } else {
                dbg.log2('sync_to_cloud_single_bucket syncing deletions c2n, nothing to sync');
                return;
            }
        })
        .fail(function(err) {
            dbg.error('sync_from_cloud_single_bucket failed on syncing deletions', err, err.stack);
        })
        .then(function() {
            //empty deleted work list jsperf http://jsperf.com/empty-javascript-array
            while (bucket_work_lists.c2n_deleted.length > 0) {
                bucket_work_lists.c2n_deleted.pop();
            }
            //now handle c2n additions
            if (bucket_work_lists.c2n_added.length) {
                //Now upload the new objects to NooBaa
                return P.all(_.map(bucket_work_lists.c2n_added, function(object) {
                    return sync_single_file_to_noobaa(policy, object);
                }));
            } else {
                dbg.log1('sync_from_cloud_single_bucket syncing additions c2n, nothing to sync');
            }
        })
        .fail(function(error) {
            dbg.error('sync_from_cloud_single_bucket Failed syncing added objects c2n', error, error.stack);
        })
        .then(function() {
            //TODO:: pop per file
            while (bucket_work_lists.c2n_added.length > 0) {
                bucket_work_lists.c2n_added.pop();
            }
            dbg.log1('Done sync_from_cloud_single_bucket on {', policy.bucket.name, policy.system._id, policy.endpoint, '}');
        })
        .thenResolve();
}

function update_bucket_last_sync(bucket) {
    return system_store.make_changes({
        update: {
            buckets: [{
                _id: bucket._id,
<<<<<<< HEAD
                'cloud_sync.last_sync': new Date()
=======
                //Fill the entire cloud_sync object, otherwise its being overwriten
                cloud_sync: {
                    endpoint: bucket.cloud_sync.endpoint,
                    target_ip: bucket.cloud_sync.target_ip,
                    access_keys: {
                        access_key: bucket.cloud_sync.access_keys.access_key,
                        secret_key: bucket.cloud_sync.access_keys.secret_key
                    },
                    schedule_min: bucket.cloud_sync.schedule_min,
                    last_sync: new Date(),
                    paused: bucket.cloud_sync.paused,
                    c2n_enabled: bucket.cloud_sync.c2n_enabled,
                    n2c_enabled: bucket.cloud_sync.n2c_enabled,
                }
>>>>>>> 6b53b94c
            }]
        }
    });
}<|MERGE_RESOLUTION|>--- conflicted
+++ resolved
@@ -793,24 +793,7 @@
         update: {
             buckets: [{
                 _id: bucket._id,
-<<<<<<< HEAD
                 'cloud_sync.last_sync': new Date()
-=======
-                //Fill the entire cloud_sync object, otherwise its being overwriten
-                cloud_sync: {
-                    endpoint: bucket.cloud_sync.endpoint,
-                    target_ip: bucket.cloud_sync.target_ip,
-                    access_keys: {
-                        access_key: bucket.cloud_sync.access_keys.access_key,
-                        secret_key: bucket.cloud_sync.access_keys.secret_key
-                    },
-                    schedule_min: bucket.cloud_sync.schedule_min,
-                    last_sync: new Date(),
-                    paused: bucket.cloud_sync.paused,
-                    c2n_enabled: bucket.cloud_sync.c2n_enabled,
-                    n2c_enabled: bucket.cloud_sync.n2c_enabled,
-                }
->>>>>>> 6b53b94c
             }]
         }
     });
