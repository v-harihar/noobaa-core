#!/bin/bash

TURN_DL="http://turnserver.open-sys.org/downloads/v4.3.1.3/turnserver-4.3.1.3-CentOS6.6-x86_64.tar.gz"
CORE_DIR="/root/node_modules/noobaa-core"
CONFIG_JS="${CORE_DIR}/config.js"
ENV_FILE="${CORE_DIR}/.env"
LOG_FILE="/var/log/noobaa_deploy.log"
SUPERD="/usr/bin/supervisord"
SUPERCTL="/usr/bin/supervisorctl"
NOOBAASEC="/etc/noobaa_sec"
NOOBAA_ROOTPWD="/etc/nbpwd"

function deploy_log {
    if [ "$1" != "" ]; then
        local now=$(date)
        echo "${now} ${1}" >> ${LOG_FILE}
        echo "${now} ${1}"
    fi
}

#Add noobaa to suduers list
function add_sudoers {
    t=$(eval 'sudo grep -q noobaa /etc/sudoers; echo $? ')
    if [ $t -ne 0 ]; then
        deploy_log "adding noobaa to sudoers"
        sudo echo "noobaa ALL=(ALL)    NOPASSWD:ALL" >> /etc/sudoers
        tt=$(eval 'sudo grep –q noobaa /etc/sudoers; echo $? ')
        if [ $tt -ne 0 ]; then
            deploy_log "failed to add noobaa to sudoers"
        fi
    fi
    useradd noobaa
    echo Passw0rd | passwd noobaa --stdin
}

function build_node {
    deploy_log "build_node start"
    yum -y groupinstall "Development Tools"
    export PATH=$PATH:/usr/local/bin

    #Install Node.js / NPM
    cd /usr/src

    #install nvm use v4.4.4
      curl -o- https://raw.githubusercontent.com/creationix/nvm/v0.30.2/install.sh | bash
    export NVM_DIR="$HOME/.nvm"
    source /root/.nvm/nvm.sh
    nvm install 4.4.4
      nvm alias default 4.4.4
    nvm use 4.4.4
    cd ~
    ln -s $(which node) /usr/local/bin/node
    deploy_log "build_node done"
}

function install_aux {
    deploy_log "install_aux start"
    yum install -y lsof dialog tcpdump iperf nc

    # Install Supervisord
    yum install -y python-setuptools
    easy_install supervisor

    # Install STUN/TURN
  	cd /tmp
  	curl -sL ${TURN_DL} | tar -xzv
  	cd /tmp/turnserver-4.3.1.3
    /tmp/turnserver-4.3.1.3/install.sh
    cd ~
    deploy_log "install_aux done"

    # Install Expect
    yum install -y expect

    # install NTP server
    yum install -y ntp
    # By Default, NTP is disabled, set local TZ to US Pacific
    echo "#NooBaa Configured NTP Server"     >> /etc/ntp.conf
    echo "#NooBaa Configured Primary DNS Server" >> /etc/resolv.conf
    echo "#NooBaa Configured Secondary DNS Server" >> /etc/resolv.conf
    sed -i 's:\(^server.*\):#\1:g' /etc/ntp.conf
    ln -sf /usr/share/zoneinfo/US/Pacific /etc/localtime

}

#install noobaa repos
function install_repos {
    deploy_log "install_repos start"
    mkdir -p /root/node_modules
    mv /tmp/noobaa-NVA.tar.gz /root/node_modules
    cd /root/node_modules
    tar -xzvf ./noobaa-NVA.tar.gz
    cd ~
    deploy_log "install_repos done"
}

#npm install
function setup_repos {
    deploy_log "setup_repos start"
    cd ~
    # Setup Repos
    cp -f ${CORE_DIR}/src/deploy/NVA_build/env.orig ${CORE_DIR}/.env

    deploy_log "setup_repos done"
}

function setup_makensis {
    #Download
    mkdir /nsis
    cd /nsis
    curl -L "http://downloads.sourceforge.net/project/nsis/NSIS%203%20Pre-release/3.0b1/nsis-3.0b1-src.tar.bz2?r=http%3A%2F%2Fsourceforge.net%2Fprojects%2Fnsis%2Ffiles%2FNSIS%25203%2520Pre-release%2F3.0b1%2F&ts=1423381229&use_mirror=garr" > nsis-3.0b1-src.tar.bz2
    curl -L "http://downloads.sourceforge.net/project/nsis/NSIS%203%20Pre-release/3.0b1/nsis-3.0b1.zip?r=http%3A%2F%2Fsourceforge.net%2Fprojects%2Fnsis%2Ffiles%2FNSIS%25203%2520Pre-release%2F3.0b1%2F&ts=1423381286&use_mirror=garr" >> nsis-3.0b1.zip
    unzip nsis-3.0b1.zip
    bzip2 -dk nsis-3.0b1-src.tar.bz2
    tar -xvf nsis-3.0b1-src.tar
    yum -y install zlib-devel
    yum -y install gcc-c++

    #update SConstruct
    sed -i "s:\(.*STRIP_CP.*as symbols', '\)yes')):\1no')):" ./nsis-3.0b1-src/SConstruct

    #build
    cd nsis-3.0b1-src
    scons SKIPSTUBS=all SKIPPLUGINS=all SKIPUTILS=all SKIPMISC=all NSIS_CONFIG_CONST_DATA=no PREFIX=/nsis/nsis-3.0b1 install-compiler
    chmod +x /nsis/nsis-3.0b1/bin/makensis
    ln -s /nsis/nsis-3.0b1/bin/makensis /usr/local/bin/makensis
    mkdir /nsis/nsis-3.0b1/share
    cd /nsis/nsis-3.0b1/share
    ln -s /nsis/nsis-3.0b1 nsis
}

function install_mongo {
    deploy_log "install_mongo start"
    mkdir -p /var/lib/mongo/cluster/shard1
    # create a Mongo 3.2 Repo file
    cp -f ${CORE_DIR}/src/deploy/NVA_build/mongo.repo /etc/yum.repos.d/mongodb-org-3.2.repo

    # install the needed RPM
    yum install -y mongodb-org-3.2.1 mongodb-org-server-3.2.1 mongodb-org-shell-3.2.1 mongodb-org-mongos-3.2.1 mongodb-org-tools-3.2.1

    # pin mongo version in yum, so it won't auto update
    echo "exclude=mongodb-org,mongodb-org-server,mongodb-org-shell,mongodb-org-mongos,mongodb-org-tools" >> /etc/yum.conf
    rm -f /etc/init.d/mongod
    deploy_log "install_mongo done"
}

function general_settings {
    iptables -I INPUT 1 -i eth0 -p tcp --dport 443 -j ACCEPT
    iptables -I INPUT 1 -i eth0 -p tcp --dport 80 -j ACCEPT
    iptables -I INPUT 1 -i eth0 -p tcp --dport 8080 -j ACCEPT
    iptables -I INPUT 1 -i eth0 -p tcp --dport 8081 -j ACCEPT
    iptables -I INPUT 1 -i eth0 -p tcp --dport 8443 -j ACCEPT
    iptables -I INPUT 1 -i eth0 -p tcp --dport 27000 -j ACCEPT
    iptables -I INPUT 1 -i eth0 -p tcp --dport 26050 -j ACCEPT
    #CVE-1999-0524
    iptables -A INPUT -p ICMP --icmp-type timestamp-request -j DROP
    iptables -A INPUT -p ICMP --icmp-type timestamp-reply -j DROP

    service iptables save
    echo "export LC_ALL=C" >> ~/.bashrc
    echo "alias servicesstatus='/usr/bin/supervisorctl status'" >> ~/.bashrc
    echo "alias reloadservices='/usr/bin/supervisorctl reread && /usr/bin/supervisorctl reload'" >> ~/.bashrc
    echo "alias ll='ls -lha'" >> ~/.bashrc
    echo "alias less='less -R'" >> ~/.bashrc
    echo "alias zless='zless -R'" >> ~/.bashrc
    echo "alias nlog='logger -p local0.warn -t NooBaaBash[1]'"
    echo "export GREP_OPTIONS='--color=auto'" >> ~/.bashrc

    #Fix file descriptor limits
    echo "root hard nofile 102400" >> /etc/security/limits.conf
    echo "root soft nofile 102400" >> /etc/security/limits.conf
    sysctl -w fs.file-max=102400
    sysctl -e -p

    #noobaa user & first install wizard
    cp -f ${CORE_DIR}/src/deploy/NVA_build/first_install_diaglog.sh /etc/profile.d/
    chown root:root /etc/profile.d/first_install_diaglog.sh
    chmod 4755 /etc/profile.d/first_install_diaglog.sh

    fix_etc_issue
    fix_security_issues
}


function fix_security_issues {

    local exist=$(grep '#X11Forwarding no' /etc/ssh/sshd_config | wc -l)
    if [ "${exist}" == "0" ]; then
        #CVE-2016-3115
        sed -i -e 's/X11Forwarding yes/#X11Forwarding yes/g' /etc/ssh/sshd_config
        sed -i -e 's/#X11Forwarding no/X11Forwarding no/g' /etc/ssh/sshd_config
        #CVE-2010-5107
        sed -i -e 's/#MaxStartups/MaxStartups/g' /etc/ssh/sshd_config
        sudo /etc/init.d/sshd restart
    fi

    #proxy settings for yum install - for future use
    #http_proxy="http://yum-user:qwerty@mycache.mydomain.com:3128"
    #export http_proxy
    local exist=$(grep timeout /etc/yum.conf | wc -l)
    if [ "${exist}" == "0" ]; then
        echo timeout=20 >> /etc/yum.conf
    fi
    ping 8.8.8.8 -c 3
    if [ $? -ne 0 ]; then
        deploy_log "Missing internet connectivity"
    else
      /bin/cp -fd /etc/localtime /tmp
        yum clean all
        yum update -y
        if [ $? -ne 0 ]; then
            deploy_log "Failed to update yum packages"
        else
            deploy_log "Updated yum packages"
        fi
      /bin/cp -fd /tmp/localtime /etc
    fi
}

function setup_supervisors {
    mkdir -p /tmp/supervisor
    deploy_log "setup_supervisors start"
    # Generate default supervisord config
    echo_supervisord_conf > /etc/supervisord.conf
    sed -i 's:logfile=.*:logfile=/tmp/supervisor/supervisord.log:' /etc/supervisord.conf
    sed -i 's:;childlogdir=.*:childlogdir=/tmp/supervisor/:' /etc/supervisord.conf

    # Autostart supervisor
    deploy_log "setup_supervisors autostart"
    cp -f ${CORE_DIR}/src/deploy/NVA_build/supervisord.orig /etc/rc.d/init.d/supervisord
    chmod 777 /etc/rc.d/init.d/supervisord
    chkconfig supervisord on

    # Add NooBaa services configuration to supervisor
    deploy_log "setup_supervisors adding noobaa config to supervisord"
    echo "[include]" >> /etc/supervisord.conf
    echo "files = /etc/noobaa_supervisor.conf" >> /etc/supervisord.conf
    cp -f ${CORE_DIR}/src/deploy/NVA_build/noobaa_supervisor.conf /etc
    ${SUPERD}
    ${SUPERCTL} reread
    ${SUPERCTL} update
    deploy_log "setup_supervisors done"
}

function setup_users {
    deploy_log "setting up mongo users for admin and nbcore databases"
    /usr/bin/mongo admin ${CORE_DIR}/src/deploy/NVA_build/mongo_setup_users.js
    deploy_log "setup_users done"
}

function install_id_gen {
    deploy_log "install_id_gen start"
    sleep 10 #workaround for mongo starting
    local id=$(uuidgen)
    /usr/bin/mongo nbcore --eval "db.clusters.insert({cluster_id: '${id}'})"
    deploy_log "install_id_gen done"
}

function setup_syslog {
    # copy noobaa_syslog.conf to /etc/rsyslog.d/ which is included by rsyslog.conf
    cp -f ${CORE_DIR}/src/deploy/NVA_build/noobaa_syslog.conf /etc/rsyslog.d/
    cp -f ${CORE_DIR}/src/deploy/NVA_build/logrotate_noobaa.conf /etc/logrotate.d/noobaa
    service rsyslog restart
    # setup crontab to run logrotate every 15 minutes.
    echo "*/15 * * * * /usr/sbin/logrotate /etc/logrotate.d/noobaa >/dev/null 2>&1" > /var/spool/cron/root
}

function fix_etc_issue {
<<<<<<< HEAD
    local current_ip=$(ifconfig eth0  |grep 'inet addr' | cut -f 2 -d':' | cut -f 1 -d' ')
    local secret
    if [ -f ${NOOBAASEC} ]; then
        secret=$(cat ${NOOBAASEC})
    else
        uuidgen | cut -f 1 -d'-' > ${NOOBAASEC}
        secret=$(cat ${NOOBAASEC})
    fi

    #Fix login message
    echo -e "\x1b[0;35;40m"                                                                     > /etc/issue
    echo  "  _   _            ______    "                                       >> /etc/issue
    echo  " | \\\\ | |           | ___ \\\\   "                                    >> /etc/issue
    echo  " |  \\\\| | ___   ___ | |_/ / __ _  __ _    "                 >> /etc/issue
    echo  " | . \` |/ _ \\\\ / _ \\\\| ___ \\\\/ _\` |/ _\` |   "     >> /etc/issue
    echo  " | |\\\\  | (_) | (_) | |_/ / (_| | (_| |   "                 >> /etc/issue
    echo  " \\\\\_| \\\\_/\\\\___/ \\\\___/\\\\____/ \\\\__,_|\\\\__,_|   "    >> /etc/issue
    echo -e "\x1b[0m"                                                                                 >> /etc/issue

    echo -e "\n\nWelcome to your \x1b[0;35;40mNooBaa\x1b[0m server.\n" >> /etc/issue

	echo -e "\nConfigured IP on this NooBaa Server \x1b[0;32;40m${current_ip}\x1b[0m.\nThis server's secret is \x1b[0;32;40m${secret}\x1b[0m" >> /etc/issue

    echo -e "\nYou can set up a cluster member, configure IP, DNS, GW and Hostname by logging in using \x1b[0;32;40mnoobaa/Passw0rd\x1b[0m" >> /etc/issue
=======
	local current_ip=$(ifconfig eth0  |grep 'inet addr' | cut -f 2 -d':' | cut -f 1 -d' ')
	local secret
	if [ -f ${NOOBAASEC} ]; then
		secret=$(cat ${NOOBAASEC})
	else
		uuidgen | cut -f 1 -d'-' > ${NOOBAASEC}
		secret=$(cat ${NOOBAASEC})
	fi

	if [ -f ${NOOBAA_ROOTPWD} ]; then
		rootpwd=$(cat ${NOOBAA_ROOTPWD})
	else
		uuidgen | cut -f 1 -d'-' > ${NOOBAA_ROOTPWD}
		rootpwd=$(cat ${NOOBAA_ROOTPWD})
		echo ${rootpwd} | passwd root --stdin
	fi

	#Fix login message
	echo -e "\x1b[0;35;40m" 																	> /etc/issue
	echo  "  _   _            ______    "   									>> /etc/issue
	echo  " | \\\\ | |           | ___ \\\\   "    								>> /etc/issue
	echo  " |  \\\\| | ___   ___ | |_/ / __ _  __ _    " 				>> /etc/issue
	echo  " | . \` |/ _ \\\\ / _ \\\\| ___ \\\\/ _\` |/ _\` |   " 	>> /etc/issue
	echo  " | |\\\\  | (_) | (_) | |_/ / (_| | (_| |   " 				>> /etc/issue
	echo  " \\\\\_| \\\\_/\\\\___/ \\\\___/\\\\____/ \\\\__,_|\\\\__,_|   "	>> /etc/issue
	echo -e "\x1b[0m" 																				>> /etc/issue

	echo -e "\n\nWelcome to your \x1b[0;35;40mNooBaa\x1b[0m server.\n" >> /etc/issue

  echo -e "\nConfigured IP on this NooBaa Server \x1b[0;32;40m${current_ip}\x1b[0m.\nThis server's secret is \x1b[0;32;40m${secret}\x1b[0m\nThis server's root password is \x1b[0;32;40m${rootpwd}\x1b[0m" >> /etc/issue

	echo -e "\nYou can set up a cluster member, configure IP, DNS, GW and Hostname by logging in using \x1b[0;32;40mnoobaa/Passw0rd\x1b[0m" >> /etc/issue
>>>>>>> fe6fff8a
}

if [ "$1" == "runinstall" ]; then
    deploy_log "Running with runinstall"
    acp=$(alias | grep cp | wc -l)
    if [ "${acp}" == "1" ]; then
        unalias cp
    fi
    set -e
    add_sudoers
    build_node
    install_aux
    install_repos
    setup_repos
    install_mongo
    general_settings
    setup_supervisors
    setup_syslog
    #install_id_gen
    #reboot -fn
fi<|MERGE_RESOLUTION|>--- conflicted
+++ resolved
@@ -62,9 +62,9 @@
     easy_install supervisor
 
     # Install STUN/TURN
-  	cd /tmp
-  	curl -sL ${TURN_DL} | tar -xzv
-  	cd /tmp/turnserver-4.3.1.3
+    cd /tmp
+    curl -sL ${TURN_DL} | tar -xzv
+    cd /tmp/turnserver-4.3.1.3
     /tmp/turnserver-4.3.1.3/install.sh
     cd ~
     deploy_log "install_aux done"
@@ -266,7 +266,6 @@
 }
 
 function fix_etc_issue {
-<<<<<<< HEAD
     local current_ip=$(ifconfig eth0  |grep 'inet addr' | cut -f 2 -d':' | cut -f 1 -d' ')
     local secret
     if [ -f ${NOOBAASEC} ]; then
@@ -276,55 +275,29 @@
         secret=$(cat ${NOOBAASEC})
     fi
 
+    if [ -f ${NOOBAA_ROOTPWD} ]; then
+        rootpwd=$(cat ${NOOBAA_ROOTPWD})
+    else
+        uuidgen | cut -f 1 -d'-' > ${NOOBAA_ROOTPWD}
+        rootpwd=$(cat ${NOOBAA_ROOTPWD})
+        echo ${rootpwd} | passwd root --stdin
+    fi
+
     #Fix login message
-    echo -e "\x1b[0;35;40m"                                                                     > /etc/issue
-    echo  "  _   _            ______    "                                       >> /etc/issue
-    echo  " | \\\\ | |           | ___ \\\\   "                                    >> /etc/issue
-    echo  " |  \\\\| | ___   ___ | |_/ / __ _  __ _    "                 >> /etc/issue
-    echo  " | . \` |/ _ \\\\ / _ \\\\| ___ \\\\/ _\` |/ _\` |   "     >> /etc/issue
-    echo  " | |\\\\  | (_) | (_) | |_/ / (_| | (_| |   "                 >> /etc/issue
-    echo  " \\\\\_| \\\\_/\\\\___/ \\\\___/\\\\____/ \\\\__,_|\\\\__,_|   "    >> /etc/issue
-    echo -e "\x1b[0m"                                                                                 >> /etc/issue
+    echo -e "\x1b[0;35;40m" > /etc/issue
+    echo  "  _   _            ______                                      " >> /etc/issue
+    echo  " | \\\\ | |           | ___ \\\\                               " >> /etc/issue
+    echo  " |  \\\\| | ___   ___ | |_/ / __ _  __ _                       " >> /etc/issue
+    echo  " | . \` |/ _ \\\\ / _ \\\\| ___ \\\\/ _\` |/ _\` |             " >> /etc/issue
+    echo  " | |\\\\  | (_) | (_) | |_/ / (_| | (_| |                      " >> /etc/issue
+    echo  " \\\\\_| \\\\_/\\\\___/ \\\\___/\\\\____/ \\\\__,_|\\\\__,_|   " >> /etc/issue
+    echo -e "\x1b[0m" >> /etc/issue
 
     echo -e "\n\nWelcome to your \x1b[0;35;40mNooBaa\x1b[0m server.\n" >> /etc/issue
 
-	echo -e "\nConfigured IP on this NooBaa Server \x1b[0;32;40m${current_ip}\x1b[0m.\nThis server's secret is \x1b[0;32;40m${secret}\x1b[0m" >> /etc/issue
+    echo -e "\nConfigured IP on this NooBaa Server \x1b[0;32;40m${current_ip}\x1b[0m.\nThis server's secret is \x1b[0;32;40m${secret}\x1b[0m\nThis server's root password is \x1b[0;32;40m${rootpwd}\x1b[0m" >> /etc/issue
 
     echo -e "\nYou can set up a cluster member, configure IP, DNS, GW and Hostname by logging in using \x1b[0;32;40mnoobaa/Passw0rd\x1b[0m" >> /etc/issue
-=======
-	local current_ip=$(ifconfig eth0  |grep 'inet addr' | cut -f 2 -d':' | cut -f 1 -d' ')
-	local secret
-	if [ -f ${NOOBAASEC} ]; then
-		secret=$(cat ${NOOBAASEC})
-	else
-		uuidgen | cut -f 1 -d'-' > ${NOOBAASEC}
-		secret=$(cat ${NOOBAASEC})
-	fi
-
-	if [ -f ${NOOBAA_ROOTPWD} ]; then
-		rootpwd=$(cat ${NOOBAA_ROOTPWD})
-	else
-		uuidgen | cut -f 1 -d'-' > ${NOOBAA_ROOTPWD}
-		rootpwd=$(cat ${NOOBAA_ROOTPWD})
-		echo ${rootpwd} | passwd root --stdin
-	fi
-
-	#Fix login message
-	echo -e "\x1b[0;35;40m" 																	> /etc/issue
-	echo  "  _   _            ______    "   									>> /etc/issue
-	echo  " | \\\\ | |           | ___ \\\\   "    								>> /etc/issue
-	echo  " |  \\\\| | ___   ___ | |_/ / __ _  __ _    " 				>> /etc/issue
-	echo  " | . \` |/ _ \\\\ / _ \\\\| ___ \\\\/ _\` |/ _\` |   " 	>> /etc/issue
-	echo  " | |\\\\  | (_) | (_) | |_/ / (_| | (_| |   " 				>> /etc/issue
-	echo  " \\\\\_| \\\\_/\\\\___/ \\\\___/\\\\____/ \\\\__,_|\\\\__,_|   "	>> /etc/issue
-	echo -e "\x1b[0m" 																				>> /etc/issue
-
-	echo -e "\n\nWelcome to your \x1b[0;35;40mNooBaa\x1b[0m server.\n" >> /etc/issue
-
-  echo -e "\nConfigured IP on this NooBaa Server \x1b[0;32;40m${current_ip}\x1b[0m.\nThis server's secret is \x1b[0;32;40m${secret}\x1b[0m\nThis server's root password is \x1b[0;32;40m${rootpwd}\x1b[0m" >> /etc/issue
-
-	echo -e "\nYou can set up a cluster member, configure IP, DNS, GW and Hostname by logging in using \x1b[0;32;40mnoobaa/Passw0rd\x1b[0m" >> /etc/issue
->>>>>>> fe6fff8a
 }
 
 if [ "$1" == "runinstall" ]; then
