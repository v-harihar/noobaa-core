--- conflicted
+++ resolved
@@ -49,11 +49,6 @@
 
 var int_dbg = new InternalDebugLogger();
 
-<<<<<<< HEAD
-//var con = require('./console_wrapper');
-
-=======
->>>>>>> 15f76586
 var MONTHS = {
     "1": "Jan",
     "2": "Feb",
@@ -267,15 +262,9 @@
     //find the desired node to set level for
     for (var ind = 0; ind < parts.length; ++ind) {
         if (!tmp_mod[parts[ind]]) {
-<<<<<<< HEAD
-            //con.original_console();
-            console.log("No such module " + mod + " registered");
-            //con.wrapper_console();
-=======
             con && con.original_console();
             console.log("No such module " + mod + " registered");
             con && con.wrapper_console();
->>>>>>> 15f76586
             return;
         }
         tmp_mod = tmp_mod[parts[ind]];
@@ -315,11 +304,7 @@
 
 InternalDebugLogger.prototype.log_internal = function(level) {
     var args;
-<<<<<<< HEAD
-    //con.original_console();
-=======
     con && con.original_console();
->>>>>>> 15f76586
     if (this._log) {
         // normal path (non browser)
         args = Array.prototype.slice.call(arguments, 1);
@@ -339,11 +324,7 @@
         // }
         console[logfunc].apply(console, args);
     }
-<<<<<<< HEAD
-    //con.wrapper_console();
-=======
     con && con.wrapper_console();
->>>>>>> 15f76586
 };
 
 /*
@@ -433,14 +414,6 @@
         int_dbg.log_internal.apply(int_dbg, args);
     };
 }
-<<<<<<< HEAD
-
-var con = { syslog_levels: ["trace", "log", "info", "error", "warn"]}
-for (i = 0; i < con.syslog_levels.length; ++i) {
-    DebugLogger.prototype[con.syslog_levels[i]] = log_syslog_builder(con.syslog_levels[i]);
-}
-=======
->>>>>>> 15f76586
 
 if (!con) {
     var syslog_levels = ["trace", "log", "info", "error", "warn"];
@@ -490,14 +463,8 @@
     }
 };
 
-<<<<<<< HEAD
-//Register a "console" module DebugLogger for the console wrapper
-//var conlogger = new DebugLogger("CONSOLE.js");
-//con.register_logger(conlogger);
-=======
 if (con) {
     //Register a "console" module DebugLogger for the console wrapper
     var conlogger = new DebugLogger("CONSOLE.js");
     con.register_logger(conlogger);
-}
->>>>>>> 15f76586
+}