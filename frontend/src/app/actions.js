import * as model from 'model';
import page from 'page';
import api from 'services/api';
import config from 'config';
import { hostname } from 'server-conf';
<<<<<<< HEAD
import { isDefined, isUndefined, encodeBase64, cmpStrings, cmpInts, cmpBools,
	randomString, last, stringifyQueryString, clamp } from 'utils';
=======

import { 
	isDefined, isUndefined, encodeBase64, cmpStrings, cmpInts, cmpBools, 
	randomString, last, stringifyQueryString, clamp,  makeArray, 
	execInOrder 
} from 'utils';
>>>>>>> 98415b24

// TODO: resolve browserify issue with export of the aws-sdk module.
// The current workaround use the AWS that is set on the global window object.
import 'aws-sdk';
AWS = window.AWS;

// Use preconfigured hostname or the address of the serving computer.
let endpoint = hostname || window.location.hostname;

// -----------------------------------------------------
// Utility function to log actions.
// -----------------------------------------------------
function logAction(action, payload) {
	if (typeof payload !== 'undefined') {
		console.info(`action dispatched: ${action} with`, payload);
	} else {
		console.info(`action dispatched: ${action}`);
	}
}

// -----------------------------------------------------
// Applicaiton start action
// -----------------------------------------------------
export function start() {
	logAction('start');

	api.options.auth_token = localStorage.getItem('sessionToken');
	return api.auth.read_auth()
		// Try to restore the last session
		.then(({account, system}) => {
			if (isDefined(account)) {
				model.sessionInfo({
					user: account.email,
					system: system.name
				});
			}
		})
		// Start the router.
		.then(() => page.start())
		.done()
}

// -----------------------------------------------------
// Navigation actions
// -----------------------------------------------------
export function navigateTo(path = window.location.pathname, query = {}) {
	logAction('navigateTo', { path, query });

	page.show(`${path}?${stringifyQueryString(query)}`);
}

export function redirectTo(path = window.location.pathname, query = {}) {
	logAction('navigateTo', { path, query });

	page.redirect(`${path}?${stringifyQueryString(query)}`);
}

export function refresh() {
	logAction('refresh');

	let { pathname, search } = window.location;

	// Reload the current path
	page.redirect(pathname + search);


	model.refreshCounter(model.refreshCounter() + 1);
}

// -----------------------------------------------------
// High level UI update actions.
// -----------------------------------------------------
export function showLogin() {
	logAction('showLogin');

	let session = model.sessionInfo();
	let ctx = model.routeContext();

	if (!!session) {
		redirectTo(`/fe/systems/${session.system}`);

	} else {
		model.uiState({
			layout: 'login-layout',
			returnUrl: ctx.query.returnUrl,
		});

		loadServerInfo();
	}
}

export function showOverview() {
	logAction('showOverview');

	model.uiState({
		layout: 'main-layout',
		title: 'OVERVIEW',
		breadcrumbs: [],
		panel: 'overview'
	});

	loadSystemSummary();
}

export function showBuckets() {
	logAction('showBuckets');

	model.uiState({
		layout: 'main-layout',
		title: 'BUCKETS',
		breadcrumbs: [ { href: "fe/systems/:system" } ],
		panel: 'buckets',
	});

	let { sortBy, order } = model.routeContext().query;
	loadBucketList(sortBy, order);
}

export function showBucket() {
	logAction('showBucket');

	let ctx = model.routeContext();
	let { bucket, tab = 'objects' } = ctx.params;
	let { filter, sortBy = 'name', order = 1, page = 0 } = ctx.query;

	model.uiState({
		layout: 'main-layout',
		title: bucket,
		breadcrumbs: [
			{ href: "fe/systems/:system" },
			{ href: "buckets", label: "BUCKETS" },
		],
		panel: 'bucket',
		tab: tab
	});

	loadBucketInfo(bucket);
	loadBucketObjectList(bucket, filter, sortBy, parseInt(order), parseInt(page));
}

export function showObject() {
	logAction('showObject');

	let ctx = model.routeContext();
	let { object, bucket, tab = 'parts' } = ctx.params;
	let { page = 0 } = ctx.query;

	model.uiState({
		layout: 'main-layout',
		title: object,
		breadcrumbs: [
			{ href: "fe/systems/:system" },
			{ href: "buckets", label: "BUCKETS" },
			{ href: ":bucket", label: bucket },
		],
		panel: 'object',
		tab: tab
	});

	loadObjectMetadata(bucket, object)
	loadObjectPartList(bucket, object, parseInt(page));
}

export function showPools() {
	logAction('showPools');

	model.uiState({
		layout: 'main-layout',
		title: 'POOLS',
		breadcrumbs: [ { href: "fe/systems/:system" } ],
		panel: 'pools'
	});

	let { sortBy, order } = model.routeContext().query;
	loadPoolList(sortBy, order);
}

export function showPool() {
	logAction('showPool');

	let ctx = model.routeContext();
	let { pool, tab = 'nodes' } = ctx.params;
	let { filter, sortBy = 'name', order = 1, page = 0 } = ctx.query;


	model.uiState({
		layout: 'main-layout',
		title: pool,
		breadcrumbs: [
			{ href: "fe/systems/:system" },
			{ href: "pools", label: "POOLS"}
		],
		panel: 'pool',
		tab: tab
	});

	loadPoolInfo(pool);
	loadPoolNodeList(pool, filter, sortBy, parseInt(order), parseInt(page));
}

export function showNode() {
	logAction('showNode');

	let ctx = model.routeContext();
	let { pool, node, tab = 'parts' } = ctx.params;
	let { page = 0 } = ctx.query;

	model.uiState({
		layout: 'main-layout',
		title: node,
		breadcrumbs: [
			{ href: "fe/systems/:system" },
			{ href: "pools", label: "POOLS"},
			{ href: ":pool", label: pool}
		],
		panel: 'node',
		tab: tab
	});

	loadNodeInfo(node);
	loadNodeStoredPartsList(node, parseInt(page));
}

export function showManagement() {
	logAction('showManagement');

	let { tab = 'accounts' } = model.routeContext().params;

	model.uiState({
		layout: 'main-layout',
		title: 'SYSTEM MANAGEMENT',
		breadcrumbs: [ { href: "fe/systems/:system" } ],
		panel: 'management',
		tab: tab
	});
}

export function showCreateBucketWizard() {
	loadAction('showCreateBucketModal')
}

export function openAuditLog() {
	logAction('openAuditLog');

	model.uiState(
		Object.assign(model.uiState(), {
			tray: { componentName: 'audit-pane' }
		})
	);
}

export function closeTray() {
	logAction('closeTray');

	model.uiState(
		Object.assign(model.uiState(), { tray: null })
	);
}

// -----------------------------------------------------
// Sign In/Out actions.
// -----------------------------------------------------
export function signIn(email, password, redirectUrl) {
	logAction('signIn', { email, password, redirectUrl });

	api.create_auth_token({ email, password })
		.then(() => api.system.list_systems())
		.then(
			({ systems }) => {
				let system = systems[0].name;

				return api.create_auth_token({ system, email, password })
					.then(({ token }) => {
						localStorage.setItem('sessionToken', token);

						model.sessionInfo({ user: email, system: system })
						model.loginInfo({ retryCount: 0 });

						if (isUndefined(redirectUrl)) {
							redirectUrl = `/fe/systems/${system}`;
						}

						redirectTo(decodeURIComponent(redirectUrl));
					})
			}
		)
		.catch(
			err => {
				if (err.rpc_code === 'UNAUTHORIZED') {
					model.loginInfo({
						retryCount: model.loginInfo().retryCount + 1
					});

				} else {
					throw err;
				}
			}
		)
		.done();
}

export function signOut() {
	localStorage.removeItem('sessionToken');
	model.sessionInfo(null);
	refresh();
}

// -----------------------------------------------------
// Information retrieval actions.
// -----------------------------------------------------
export function loadServerInfo() {
	logAction('loadServerInfo');

	api.account.accounts_status()
		.then(
			reply => model.serverInfo({
				initialized: reply.has_accounts
			})
		)
		.done();
}

export function loadSystemInfo() {
	logAction('loadSystemInfo');

	api.system.read_system()
		.then(
			reply => {
				let { access_key, secret_key } = reply.access_keys[0];

				model.systemInfo({
					name: reply.name,
					version: reply.version,
					endpoint: endpoint,
					port: reply.web_port,
					sslPort: reply.ssl_port,
					accessKey: access_key,
					secretKey: secret_key
				});
			}
		)
		.done();
}

export function loadSystemSummary() {
	logAction('loadSystemSummary');

	api.system.read_system()
		.then(
			reply => model.systemSummary({
				capacity: reply.storage.total,
				bucketCount: reply.buckets.length,
				objectCount: reply.objects,
				poolCount: reply.pools.length,
				nodeCount: reply.nodes.count,
				onlineNodeCount: reply.nodes.online,
				offlineNodeCount: reply.nodes.count - reply.nodes.online
			})
		)
		.done();
}

const bucketCmpFuncs = Object.freeze({
	state: (b1, b2) => cmpBools(b1.state, b2.state),
	name: (b1, b2) => cmpStrings(b1.name, b2.name),
	filecount: (b1, b2) => cmpInts(b1.num_objects, b2.num_objects),
	totalsize: (b1, b2) => cmpInts(b1.storage.total, b2.storage.total),
	freesize: (b1, b2) => cmpInts(b1.storage.free, b2.storage.free),
	cloudsync: (b1, b2) => cmpStrings(b1.cloud_sync_status, b2.cloud_sync_status)
});

export function loadBucketList(sortBy = 'name', order = 1) {
	logAction('loadBucketList', { sortBy, order });

	// Normalize the order.
	order = clamp(order, -1, 1);

	let bucketList = model.bucketList;
	api.system.read_system()
		.then(
			({ buckets }) => {
				bucketList(
					buckets.sort(
						(b1, b2) => order * bucketCmpFuncs[sortBy](b1, b2)
					)
				);
				bucketList.sortedBy(sortBy);
				bucketList.order(order);
			}
		)
		.done();
}

const poolCmpFuncs = Object.freeze({
	state: (p1, p2) => cmpBools(true, true),
	name: (p1, p2) => cmpStrings(p1.name, p2.name),
	nodecount: (p1, p2) => cmpInts(p1.nodes.count, p2.nodes.count),
	onlinecount: (p1, p2) => cmpInts(p1.nodes.online, p2.nodes.online),
	offlinecount: (p1, p2) => cmpInts(
		p1.nodes.count - p1.nodes.online,
		p2.nodes.count - p2.nodes.online,
	),
	usage: (p1, p2) => cmpInts(p1.storage.used, p2.storage.used),
	capacity: (p1, p2) => cmpInts(p1.storage.total, p2.storage.total),
});

export function loadPoolList(sortBy = 'name', order = 1) {
	logAction('loadPoolList', { sortBy, order });

	// Normalize the order.
	order = clamp(order, -1, 1);

	let poolList = model.poolList;
	api.system.read_system()
		.then(
			({ pools }) => {
				poolList(
					pools.sort(
						(b1, b2) => order * poolCmpFuncs[sortBy](b1, b2)
					)
				);
				poolList.sortedBy(sortBy);
				poolList.order(order);
			}
		)
		.done();
}

export function loadAgentInstallationInfo() {
	logAction('loadAgentInstallationInfo');

	let { agentInstallationInfo } = model;
	api.system.read_system()
		.then(
			reply => {
				let keys = reply.access_keys[0];

				agentInstallationInfo({
					agentConf: encodeBase64({
		                address: reply.base_address,
		                system: reply.name,
		                access_key: keys.access_key,
		                secret_key: keys.secret_key,
		                tier: 'nodes',
		                root_path: './agent_storage/'
		            }),
					downloadUris: {
						windows: reply.web_links.agent_installer,
						linux: reply.web_links.linux_agent_installer
					}
				});
			}
		)
		.done();
}

export function loadBucketInfo(name) {
	logAction('loadBucketInfo', { name });

	api.bucket.read_bucket({ name })
		.then(model.bucketInfo)
		.done();
}

export function loadBucketPolicy(name) {
	logAction('loadBucketPolicy', { name });

	model.bucketPolicy(null);
	api.tiering_policy.read_policy({ name })
		.then(model.bucketPolicy)
		.done();
}

export function loadBucketObjectList(bucketName, filter, sortBy, order, page) {
	logAction('loadBucketObjectList', { bucketName, filter, sortBy, order, page });

	let bucketObjectList = model.bucketObjectList;

	api.object.list_objects({
			bucket: bucketName,
			key_query: filter,
			sort: sortBy,
			order: order,
			skip: config.paginationPageSize * page,
			limit: config.paginationPageSize,
			pagination: true
		})
		.then(
			reply => {
				bucketObjectList(reply.objects);
				bucketObjectList.sortedBy(sortBy);
				bucketObjectList.filter(filter);
				bucketObjectList.order(order);
				bucketObjectList.page(page);
				bucketObjectList.count(reply.total_count);
			}
		)
		.done();
}

export function loadObjectMetadata(bucketName, objectName) {
	logAction('loadObjectMetadata', { bucketName, objectName });

	// Drop previous data if of diffrent object.
	if (!!model.objectInfo() && model.objectInfo().name !== objectName) {
		model.objectInfo(null);
	}

	let objInfoPromise = api.object.read_object_md({
		 bucket: bucketName,
		 key: objectName,
		 get_parts_count: true
	});

	let S3Promise = api.system.read_system()
		.then(
			reply => {
				let { access_key, secret_key } = reply.access_keys[0];

				return new AWS.S3({
				    endpoint: endpoint,
				    credentials: {
				    	accessKeyId:  access_key,
				    	secretAccessKey:  secret_key
				    },
				    s3ForcePathStyle: true,
				    sslEnabled: false,
				})
			}
		);

	Promise.all([objInfoPromise, S3Promise])
		.then(
			([objInfo, s3]) => model.objectInfo({
				name: objectName,
				bucket: bucketName,
				info: objInfo,
				s3Url: s3.getSignedUrl(
					'getObject',
					{ Bucket: bucketName, Key: objectName }
				)
			})
		);
}

export function loadObjectPartList(bucketName, objectName, page) {
	logAction('loadObjectPartList', { bucketName, objectName, page });

	api.object.read_object_mappings({
		bucket: bucketName,
		key: objectName,
		skip: config.paginationPageSize * page,
		limit: config.paginationPageSize,
		adminfo: true
	})
		.then(
			({ parts }) => {
				model.objectPartList(parts);
				model.objectPartList.page(page);

				// TODO: change to real count when avaliable.
				model.objectPartList.count(1000);
			}
		)
		.done();
}

export function loadPoolInfo(name) {
	logAction('loadPoolInfo', { name });

	if (model.poolInfo() && model.poolInfo().name !== name) {
		model.poolInfo(null);
	}

	api.pool.read_pool({ name })
		.then(model.poolInfo)
		.done();
}

export function loadPoolNodeList(poolName, filter, sortBy, order, page) {
	logAction('loadPoolNodeList', { poolName, filter, sortBy, order, page });

	api.node.list_nodes({
		query: {
			pools: [ poolName ],
			name: filter
		},
		sort: sortBy,
		order: order,
		skip: config.paginationPageSize * page,
		limit: config.paginationPageSize,
		pagination: true
	})
		.then(
			reply => {
				model.poolNodeList(reply.nodes);
				model.poolNodeList.count(reply.total_count);
				model.poolNodeList.filter(filter);
				model.poolNodeList.sortedBy(sortBy);
				model.poolNodeList.order(order);
				model.poolNodeList.page(page)
			}
		)
		.done();
}

export function loadNodeList() {
	logAction('loadNodeList');

	model.nodeList([]);
	api.node.list_nodes({})
		.then(
			({nodes}) => model.nodeList(nodes)
		)
		.done();
}

export function loadNodeInfo(nodeName) {
	logAction('loadNodeInfo', { nodeName });

	if (model.nodeInfo() && model.nodeInfo().name !== nodeName) {
		model.nodeInfo(null);
	}

	api.node.read_node({ name: nodeName })
		.then(model.nodeInfo)
		.done();
}

export function loadNodeStoredPartsList(nodeName, page) {
	logAction('loadNodeStoredPartsList', { nodeName, page });

	api.node.read_node_maps({ name: nodeName })
		.then(
			reply => {
				let parts = reply.objects
					.map(
						obj => obj.parts.map(
							part => {
								return {
									object: obj.key,
									bucket: obj.bucket,
									info: part
								}
							}
						)
					)
					.reduce(
						(list, objParts) => {
							list.push(...objParts);
							return list;
						},
						[]
					);

				// TODO: change to server side paganation when avaliable.
				let pageParts = parts.slice(
					config.paginationPageSize * page,
					config.paginationPageSize * (page + 1),
				);

				model.nodeStoredPartList(pageParts);
				model.nodeStoredPartList.page(page);
				model.nodeStoredPartList.count(parts.length);
			}
		)
		.done();
}

export function loadAuditEntries(categories, count) {
	logAction('loadAuditEntries', { categories, count });

	let auditLog = model.auditLog;
	let filter = categories
		.map(
			category => `(^${category}.)`
		)
		.join('|');

	if (filter !== '') {
		api.system.read_activity_log({
			event: filter || '^$',
			limit: count
		})
			.then(
				({ logs }) => {
					auditLog(logs.reverse());
					auditLog.loadedCategories(categories);
				}
			)
			.done();

	} else {
		auditLog([]);
		auditLog.loadedCategories([]);
	}
}

export function loadMoreAuditEntries(count) {
	logAction('loadMoreAuditEntries', { count });

	let auditLog = model.auditLog;
	let lastEntryTime = last(auditLog()).time;
	let filter = model.auditLog.loadedCategories()
		.map(
			category => `(^${category}.)`
		)
		.join('|');

	if (filter !== '') {
		api.system.read_activity_log({
			event: filter,
			till: lastEntryTime,
			limit: count
		})
			.then(
				({ logs }) => auditLog.push(...logs.reverse())
			)
			.done()
	}
}

export function loadAccountList() {
	logAction('loadAccountList');

	api.account.list_accounts()
		.then(
			({ accounts }) => model.accountList(accounts)
		)
		.done()
}

export function loadTier(name) {
	logAction('loadTier', { name });

	api.tier.read_tier({ name })
		.then(model.tierInfo)
		.done();
}

// -----------------------------------------------------
// Managment actions.
// -----------------------------------------------------
export function createSystemAccount(systemName, email, password, dnsName) {
	logAction('createSystemAccount', { systemName, email, password, dnsName });

	api.account.create_account({ name: systemName, email: email, password: password })
		.then(
			({ token }) => {
				api.options.auth_token = token;
				localStorage.setItem('sessionToken', token);
				model.sessionInfo({ user: email, system: systemName});
			}
		)
		.then(
			() => {
				if (dnsName) {
					return api.system.update_base_address({
						base_address: dnsName
					});

				}
			}
		)
		.then(
			() => redirectTo(`/fe/systems/${systemName}`)
		)
		.done();
}

export function createAccount(name, email, password) {
	logAction('createAccount', { name, email, password });

	api.account.create_account({ name, email, password })
		.then(loadAccountList)
		.done();
}

export function deleteAccount(email) {
	logAction('deleteAccount', { email });

	api.account.delete_account({ email })
		.then(loadAccountList)
		.done();
}

export function createBucket(name, dataPlacement, pools) {
	logAction('createBucket', { name, dataPlacement, pools });

	let { bucketList } = model;

	api.tier.create_tier({
		name: randomString(8),
		data_placement: dataPlacement,
		pools: pools
	})
		.then(
			tier => {
				let policy = {
					// TODO: remove the random string after patching the server
					// with a delete bucket that deletes also the policy
					name: `${name}_tiering_${randomString(5)}`,
					tiers: [ { order: 0, tier: tier.name } ]
				};

				return api.tiering_policy.create_policy(policy)
					.then(() => policy)
			}
		)
		.then(
			policy => api.bucket.create_bucket({
				name: name,
				tiering: policy.name
			})
		)
		.then(
			() => loadBucketList(bucketList.sortedBy(), bucketList.order())
		)
		.done();
}

export function deleteBucket(name) {
	logAction('deleteBucket', { name });

	api.bucket.delete_bucket({ name })
		.then(refresh)
		.done();
}

export function updateTier(name, dataPlacement, pools) {
	logAction('updateTier', { name, dataPlacement, pools });

	api.tier.update_tier({
		name: name,
		data_placement: dataPlacement,
		pools: pools
	})
		.done();
}

export function createPool(name, nodes) {
	logAction('createPool', { name, nodes });

	let { poolList } = model;
	api.pool.create_pool({ name, nodes })
		.then(
			() => loadPoolList(poolList.sortedBy(), poolList.order())
		)
		.done();
}

export function deletePool(name) {
	logAction('deletePool', { name });

	api.pool.delete_pool({ name })
		.then(refresh)
		.done();
}

export function assignNodes(name, nodes) {
	logAction('assignNodes', { name, nodes });

	api.pool.add_nodes_to_pool({
		name: name,
		nodes: nodes
	})
		.then(refresh)
		.done();
}

export function uploadFiles(bucketName, files) {
	logAction('uploadFiles', { bucketName, files });

	let recentUploads = model.recentUploads;
	api.system.read_system()
		.then(
			reply => {
				let { access_key, secret_key } = reply.access_keys[0];

				return new AWS.S3({
				    endpoint: endpoint,
				    credentials: {
				    	accessKeyId:  access_key,
				    	secretAccessKey:  secret_key
				    },
				    s3ForcePathStyle: true,
				    sslEnabled: false,
				})
			}
		)
		.then(
			s3 => {
				let uploadRequests = Array.from(files).map(
					file => new Promise(
						(resolve, reject) => {
							// Create an entry in the recent uploaded list.
							let entry = {
								name: file.name,
								state: 'UPLOADING',
								progress: 0,
								error: null
							};
							recentUploads.unshift(entry);

							// Start the upload.
							s3.upload(
								{
									Key: file.name,
									Bucket: bucketName,
									Body: file,
									ContentType: file.type
								},
								error => {
									if (!error) {
										entry.state = 'COMPLETED';
										entry.progress = 1;
										resolve(1);

									} else {
										entry.state = 'FAILED';
										entry.error = error;

										// This is not a bug we want to resolve failed uploads
										// in order to finalize the entire upload process.
										resolve(0);
									}

									// Use replace to trigger change event.
									recentUploads.replace(entry, entry);
								}
							)
							//	Report on progress.
							.on('httpUploadProgress',
								({ loaded, total }) => {
									entry.progress = loaded / total;

									// Use replace to trigger change event.
									recentUploads.replace(entry, entry);
								}
							);
						}
					)
				);

				return Promise.all(uploadRequests);
			}
		)
		.then(
			results => results.reduce(
				(sum, result) => sum += result
			)
		)
		.then(
			completedCount => {
				completedCount > 0 && refresh()
			}
		);
}

export function testNode(source, testSet) {
	logAction('testNode', { source, testSet });

	let { nodeTestResults } = model;
	nodeTestResults([]);
	nodeTestResults.timestemp(Date.now());

	let { targetCount, testSettings } = config.nodeTest;
	api.node.get_test_nodes({
		count: targetCount
	})
		.then(
<<<<<<< HEAD
			targets => testSet.reduce(
				(tests, testName) => {
					let moreTests = targets.map(
						targetRpcAddress => Object.assign(
							{},
							testSettings[testName],
							{ source: sourceRpcAddress, target: targetRpcAddress }
						)
					);
=======
			// Aggregate selected tests.
			targets => [].concat(
				...testSet.map(
					testType => targets.map(
						target => {
							let result = {
								testType: testType,
								target: target,
								state: 'WAITING',
								time: 0,
								position: 0,
								speed: 0,
								progress: 0,
								session: ''
							}
							nodeTestResults.push(result);
>>>>>>> 98415b24

							return { testType,  source, target, result }
						}
					)
				)
			)
		)
		.then(
			// Execute the tests in order.
			tests => execInOrder(
				tests,
				({ source, target, testType, result }) => {
					let { stepCount, requestLength, responseLength, count, concur } = testSettings[testType];
					let stepSize = count * (requestLength + responseLength);
					let totalTestSize = stepSize * stepCount;

					// Create a step list for the test.
					let steps = makeArray(
						stepCount, 
						{
							source: source,
							target: target,
							request_length: requestLength,
							response_length: responseLength,
							count: count,
							concur: concur
						}
					);

					// Set start time.
					let start = Date.now();
					result.state = 'RUNNING';

					// Execute the steps in order.
					return execInOrder(
						steps,
						stepRequest => api.node.self_test_to_node_via_web(stepRequest)
							.then(
								({ session }) => {
									result.session = session;
									result.time = Date.now() - start;
									result.position = result.position + stepSize;
									result.speed = result.position / result.time; 
									result.progress = totalTestSize > 0 ? 
										result.position / totalTestSize : 
										1;

									// Use replace to trigger change event.
									nodeTestResults.replace(result, result);
								}
							)
					)
					.then(
						() => 'COMPLETED',
						() => 'FAILED'
					)
					.then(
						state => {
							// Use replace to trigger change event.
							result.state = state
							nodeTestResults.replace(result, result);
						}
					)
				}
			)
		)
		.done();
}<|MERGE_RESOLUTION|>--- conflicted
+++ resolved
@@ -3,17 +3,11 @@
 import api from 'services/api';
 import config from 'config';
 import { hostname } from 'server-conf';
-<<<<<<< HEAD
-import { isDefined, isUndefined, encodeBase64, cmpStrings, cmpInts, cmpBools,
-	randomString, last, stringifyQueryString, clamp } from 'utils';
-=======
-
-import { 
-	isDefined, isUndefined, encodeBase64, cmpStrings, cmpInts, cmpBools, 
-	randomString, last, stringifyQueryString, clamp,  makeArray, 
-	execInOrder 
+import {
+	isDefined, isUndefined, encodeBase64, cmpStrings, cmpInts, cmpBools,
+	randomString, last, stringifyQueryString, clamp,  makeArray,
+	execInOrder
 } from 'utils';
->>>>>>> 98415b24
 
 // TODO: resolve browserify issue with export of the aws-sdk module.
 // The current workaround use the AWS that is set on the global window object.
@@ -985,17 +979,6 @@
 		count: targetCount
 	})
 		.then(
-<<<<<<< HEAD
-			targets => testSet.reduce(
-				(tests, testName) => {
-					let moreTests = targets.map(
-						targetRpcAddress => Object.assign(
-							{},
-							testSettings[testName],
-							{ source: sourceRpcAddress, target: targetRpcAddress }
-						)
-					);
-=======
 			// Aggregate selected tests.
 			targets => [].concat(
 				...testSet.map(
@@ -1012,7 +995,6 @@
 								session: ''
 							}
 							nodeTestResults.push(result);
->>>>>>> 98415b24
 
 							return { testType,  source, target, result }
 						}
@@ -1031,7 +1013,7 @@
 
 					// Create a step list for the test.
 					let steps = makeArray(
-						stepCount, 
+						stepCount,
 						{
 							source: source,
 							target: target,
@@ -1055,9 +1037,9 @@
 									result.session = session;
 									result.time = Date.now() - start;
 									result.position = result.position + stepSize;
-									result.speed = result.position / result.time; 
-									result.progress = totalTestSize > 0 ? 
-										result.position / totalTestSize : 
+									result.speed = result.position / result.time;
+									result.progress = totalTestSize > 0 ?
+										result.position / totalTestSize :
 										1;
 
 									// Use replace to trigger change event.
