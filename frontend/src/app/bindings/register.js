--- conflicted
+++ resolved
@@ -15,9 +15,6 @@
     ko.bindingHandlers.scrollTo     = require('./scroll-to');
     ko.bindingHandlers.hover        = require('./hover');
     ko.bindingHandlers.shakeOnClick = require('./shake-on-click');
-<<<<<<< HEAD
-=======
     ko.bindingHandlers.childEvent   = require('./child-event');
     ko.bindingHandlers.globalEvent  = require('./global-event');
->>>>>>> c41ccece
 }