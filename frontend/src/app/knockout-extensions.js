import ko from 'knockout';
<<<<<<< HEAD
import { isObject, deepFreeze } from 'utils';
=======
import { isObject, isUndefined, deepFreeze } from 'utils';
>>>>>>> c41ccece

ko.subscribable.fn.is = function(value) {
    return ko.pureComputed(
        () => ko.unwrap(this()) === value
    );
};

ko.subscribable.fn.toggle = function() {
    this(!this());
    return this;
};

ko.subscribable.fn.assign = function(data) {
    let changes = ko.unwrap(data);
    let value = isUndefined(this()) ? changes : Object.assign(this(), changes);
    this(value);
    return this;
};

ko.subscribable.fn.once = function(callback, ctx, event) {
    let sub = this.subscribe(
        val => {
            sub.dispose();
            callback(val);
        },
        ctx,
        event
    );
    return sub;
};

ko.observableWithDefault = function(valueAccessor) {
    let storage = ko.observable();
    return ko.pureComputed({
        read: () => typeof storage() !== 'undefined' ? storage() : ko.unwrap(valueAccessor()),
        write: storage
    });
};

ko.deepUnwrap = function(value) {
    let uw = ko.unwrap(value);
    if (isObject(uw)) {
        return Object.keys(uw).reduce(
            (res, key) => {
                res[key] = ko.deepUnwrap(uw[key]);
                return res;
            },
            uw instanceof Array ? [] : {}
        );
    } else {
        return uw;
    }
};

// ko.validation specific extentions:
// ----------------------------------
if (ko.validation) {
    let kv = ko.validation;

    const getRuleValidationState = function(observable, appliedRule) {
        let {
            rule = 'inline',
            params,
            validator = kv.rules[rule].validator,
            message = kv.rules[rule].message
        } = appliedRule;

        return {
            rule: rule,
            isValid: validator(observable(), params),
            message:  kv.formatMessage(message, params, observable)
        };
    };

    ko.validation.fullValidationState = function(observable) {
        return ko.pureComputed(
            () => {
                let rules = observable.rules;

                if (!rules) {
                    return [];
                }

                return rules().map(
                    rule => getRuleValidationState(observable, rule)
                );
            }
        );
    };

    const validationGroupExtensions = deepFreeze({
        validatingCount() {
            return this.filter( obj => obj.isValidating() ).length;
        }
    });

    const kvGroup = ko.validation.group;
    ko.validation.group = function(obj, options) {
        return Object.assign(
            kvGroup(obj, options),
            validationGroupExtensions
        );
    };

    // ko.validation.isValidating = function (validationGroup) {
    //     return Boolean(
    //         validationGroup.filter( obs => obs.isValidating() ).length
    //     );
    // }
}

window.ko = ko;
<|MERGE_RESOLUTION|>--- conflicted
+++ resolved
@@ -1,9 +1,5 @@
 import ko from 'knockout';
-<<<<<<< HEAD
-import { isObject, deepFreeze } from 'utils';
-=======
 import { isObject, isUndefined, deepFreeze } from 'utils';
->>>>>>> c41ccece
 
 ko.subscribable.fn.is = function(value) {
     return ko.pureComputed(
