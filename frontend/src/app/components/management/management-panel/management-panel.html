--- conflicted
+++ resolved
@@ -1,6 +1,5 @@
 <div class="greedy tabs">
     <nav>
-<<<<<<< HEAD
         <a data-bind="href: tabHref('accounts'), css: tabCss('accounts')">
             Accounts
         </a>
@@ -14,38 +13,6 @@
             Version
         </a>
         <a data-bind="href: tabHref('advanced-options'), css: tabCss('advanced-options')">
-=======
-        <a data-bind="
-            href: generateTabUrl('accounts'),
-            css: { selected: isTabSelected('accounts') }
-        ">
-            Accounts
-        </a>
-        <a data-bind="
-            href: generateTabUrl('settings'),
-            css: { selected: isTabSelected('settings') }
-        ">
-            Configuration
-        </a>
-
-        <a data-bind="
-            href: generateTabUrl('diagnostics'),
-            css: { selected: isTabSelected('diagnostics') }
-        ">
-            Support &amp; Diagnostics
-        </a>
-
-        <a data-bind="
-            href: generateTabUrl('version'),
-            css: { selected: isTabSelected('version') }
-        ">
-            Version
-        </a>
-        <a data-bind="
-            href: generateTabUrl('advanced-options'),
-            css: { selected: isTabSelected('advanced-options') }
-        ">
->>>>>>> b8f1a879
             Advanced Options
         </a>
     </nav>
@@ -54,31 +21,38 @@
         <accounts-table class="tab" data-bind="css: tabCss('accounts')">
         </accounts-table>
 
-<<<<<<< HEAD
         <section class="tab" data-bind="css: tabCss('settings')">
-            <server-time-form class="pad"></server-time-form>
-=======
-        <section class="tab" data-bind="
-            css: { selected: isTabSelected('settings') }
-        ">
-            <server-time-form class="pad" params="isCollapsed: isSectionCollapsed('server-time')"></server-time-form>
->>>>>>> b8f1a879
+            <server-time-form class="pad" params="
+                isCollapsed: isSectionCollapsed('server-time')
+            "></server-time-form>
+
             <hr />
-            <server-dns-form class="pad" params="isCollapsed: isSectionCollapsed('server-dns')"></server-dns-form>
+
+            <server-dns-form class="pad" params="
+                isCollapsed: isSectionCollapsed('server-dns')
+            "></server-dns-form>
+
             <hr />
-            <server-dns-settings-form class="pad" params="isCollapsed: isSectionCollapsed('dns-settings')"></server-dns-settings-form>
+
+            <server-dns-settings-form class="pad" params="
+                isCollapsed: isSectionCollapsed('dns-settings')
+            "></server-dns-settings-form>
+
             <hr />
-            <phone-home-form class="pad" params="isCollapsed: isSectionCollapsed('phone-home')"></phone-home-form>
+
+            <phone-home-form class="pad" params="
+                isCollapsed: isSectionCollapsed('phone-home')
+            "></phone-home-form>
+
             <hr />
-            <remote-syslog-form class="pad" params="isCollapsed: isSectionCollapsed('remote-syslog')"></remote-syslog-form>
+
+            <remote-syslog-form class="pad" params="
+                isCollapsed: isSectionCollapsed('remote-syslog')
+            "></remote-syslog-form>
+
             <hr />
-<<<<<<< HEAD
-            <server-ssl-form class="pad"></server-ssl-form>
-            <hr />
-            <p2p-form class="pad"></p2p-form>
-=======
+
             <server-ssl-form class="pad" params="isCollapsed: isSectionCollapsed('server-ssl')"></server-ssl-form>
->>>>>>> b8f1a879
         </section>
 
         <diagnostics-form class="tab" data-bind="css: tabCss('diagnostics')">
@@ -87,18 +61,16 @@
         <version-form class="tab" data-bind="css: tabCss('version')">
         </version-form>
 
-<<<<<<< HEAD
         <section class="tab" data-bind="css: tabCss('advanced-options')">
-            <maintenance-form class="pad"></maintenance-form>
-=======
-        <section class="tab" data-bind="
-            css: { selected: isTabSelected('advanced-options') }
-        ">
-            <maintenance-form class="pad" params="isCollapsed: isSectionCollapsed('maintenance')"></maintenance-form>
+            <maintenance-form class="pad" params="
+                isCollapsed: isSectionCollapsed('maintenance')
+            "></maintenance-form>
+
             <hr />
-            <p2p-form class="pad" params="isCollapsed: isSectionCollapsed('p2p')"></p2p-form>
->>>>>>> b8f1a879
-            <hr>
+
+            <p2p-form class="pad" params="
+                isCollapsed: isSectionCollapsed('p2p')
+            "></p2p-form>
         </section>
     </div>
 </div>